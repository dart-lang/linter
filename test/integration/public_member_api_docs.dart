--- conflicted
+++ resolved
@@ -32,8 +32,8 @@
       expect(
           collectingOut.trim(),
           stringContainsInOrder([
-<<<<<<< HEAD
             'a.dart 7:7 [lint]',
+            'a.dart 8:16 [lint]',
             'a.dart 9:11 [lint]',
             'a.dart 10:9 [lint]',
             'a.dart 14:16 [lint]',
@@ -58,34 +58,6 @@
             'a.dart 132:9 [lint]',
             'a.dart 134:7 [lint]',
             'a.dart 135:9 [lint]',
-=======
-            'a.dart:7:1',
-            'a.dart:8:16',
-            'a.dart:9:11',
-            'a.dart:10:9',
-            'a.dart:14:16',
-            'a.dart:22:11',
-            'a.dart:26:16',
-            'a.dart:29:3',
-            'a.dart:30:5',
-            'a.dart:32:8',
-            'a.dart:34:8',
-            'a.dart:42:3',
-            'a.dart:44:3',
-            'a.dart:52:9',
-            'a.dart:60:14',
-            'a.dart:66:6',
-            'a.dart:68:3',
-            'a.dart:87:1',
-            'a.dart:92:5',
-            'a.dart:96:6',
-            'a.dart:111:1',
-            'a.dart:112:11',
-            'a.dart:119:14',
-            'a.dart:132:1',
-            'a.dart:134:7',
-            'a.dart:135:1',
->>>>>>> 091a8b97
           ]));
       expect(exitCode, 1);
     });
