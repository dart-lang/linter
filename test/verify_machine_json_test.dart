// Copyright (c) 2023, the Dart project authors. Please see the AUTHORS file
// for details. All rights reserved. Use of this source code is governed by a
// BSD-style license that can be found in the LICENSE file.

import 'dart:io';

import 'package:path/path.dart' as path;
import 'package:test/test.dart';

import '../tool/machine.dart';

void main() {
  test("ensure 'rules.json' is up to date", () async {
    var rulesFilePath = path.join('tool', 'machine', 'rules.json');
    var onDisk = File(rulesFilePath).readAsStringSync();
    var generated = await generateRulesJson();
<<<<<<< HEAD
    expect(generated, onDisk, reason: '''`rules.json` is out of date.
  Regenerate by running `dart run tool/machine.dart -w`
''');
=======
    expect(
      generated,
      onDisk,
      reason: "'rules.json' is out of date. Regenerate by running "
          '`dart tool/machine.dart -w`',
    );
>>>>>>> b69163ad
  });
}<|MERGE_RESOLUTION|>--- conflicted
+++ resolved
@@ -14,17 +14,11 @@
     var rulesFilePath = path.join('tool', 'machine', 'rules.json');
     var onDisk = File(rulesFilePath).readAsStringSync();
     var generated = await generateRulesJson();
-<<<<<<< HEAD
-    expect(generated, onDisk, reason: '''`rules.json` is out of date.
-  Regenerate by running `dart run tool/machine.dart -w`
-''');
-=======
     expect(
       generated,
       onDisk,
       reason: "'rules.json' is out of date. Regenerate by running "
           '`dart tool/machine.dart -w`',
     );
->>>>>>> b69163ad
   });
 }