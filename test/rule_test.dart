// Copyright (c) 2015, the Dart project authors. Please see the AUTHORS file
// for details. All rights reserved. Use of this source code is governed by a
// BSD-style license that can be found in the LICENSE file.

import 'dart:io';

import 'package:analyzer/error/error.dart';
import 'package:analyzer/src/analysis_options/analysis_options_provider.dart';
import 'package:analyzer/src/generated/engine.dart';
import 'package:analyzer/src/lint/io.dart';
import 'package:analyzer/src/lint/linter.dart';
import 'package:analyzer/src/lint/registry.dart';
import 'package:analyzer/src/services/lint.dart' as lint_service;
import 'package:analyzer/src/task/options.dart';
import 'package:linter/src/analyzer.dart';
import 'package:linter/src/ast.dart';
import 'package:linter/src/formatter.dart';
import 'package:linter/src/rules.dart';
import 'package:linter/src/rules/implementation_imports.dart';
import 'package:linter/src/rules/package_prefixed_library_names.dart';
import 'package:linter/src/test_utilities/annotation.dart';
import 'package:linter/src/test_utilities/test_resource_provider.dart';
import 'package:linter/src/version.dart';
import 'package:path/path.dart' as p;
import 'package:test/test.dart';

import 'experiments_test.dart' as experiment_tests;
import 'util/annotation_matcher.dart';
import 'util/test_utils.dart';

void main() {
  defineSanityTests();
  defineRuleTests();
  experiment_tests.main();
  defineRuleUnitTests();
}

final String ruleDir = p.join('test', 'rules');
final String testConfigDir = p.join('test', 'configs');

/// Rule tests
void defineRuleTests() {
  group('rule', () {
    group('dart', () {
      // Rule tests run with default analysis options.
      testRules(ruleDir);

      // Rule tests run against specific configurations.
      for (var entry in Directory(testConfigDir).listSync()) {
        if (entry is! Directory) continue;
        group('(config: ${p.basename(entry.path)})', () {
          var analysisOptionsFile =
              File(p.join(entry.path, 'analysis_options.yaml'));
          var analysisOptions = analysisOptionsFile.readAsStringSync();
          testRules(ruleDir, analysisOptions: analysisOptions);
        });
      }
    });
    group('pub', () {
      for (var entry in Directory(p.join(ruleDir, 'pub')).listSync()) {
        if (entry is Directory) {
          for (var child in entry.listSync()) {
            if (child is File && isPubspecFile(child)) {
              var ruleName = p.basename(entry.path);
              testRule(ruleName, child);
            }
          }
        }
      }
    });
    group('format', () {
      registerLintRules();
      for (final rule in Registry.ruleRegistry.rules) {
        test('`${rule.name}` description', () {
          expect(rule.description.endsWith('.'), isTrue,
              reason:
                  "Rule description for ${rule.name} should end with a '.'");
        });
      }
    });
  });
}

void defineRuleUnitTests() {
  group('uris', () {
    group('isPackage', () {
      [
        Uri.parse('package:foo/src/bar.dart'),
        Uri.parse('package:foo/src/baz/bar.dart')
      ]..forEach((uri) {
          test(uri.toString(), () {
            expect(isPackage(uri), isTrue);
          });
        });
      [
        Uri.parse('foo/bar.dart'),
        Uri.parse('src/bar.dart'),
        Uri.parse('dart:async')
      ]..forEach((uri) {
          test(uri.toString(), () {
            expect(isPackage(uri), isFalse);
          });
        });
    });

    group('samePackage', () {
      test('identity', () {
        expect(
            samePackage(Uri.parse('package:foo/src/bar.dart'),
                Uri.parse('package:foo/src/bar.dart')),
            isTrue);
      });
      test('foo/bar.dart', () {
        expect(
            samePackage(Uri.parse('package:foo/src/bar.dart'),
                Uri.parse('package:foo/bar.dart')),
            isTrue);
      });
    });

    group('implementation', () {
      [
        Uri.parse('package:foo/src/bar.dart'),
        Uri.parse('package:foo/src/baz/bar.dart')
      ]..forEach((uri) {
          test(uri.toString(), () {
            expect(isImplementation(uri), isTrue);
          });
        });
      [Uri.parse('package:foo/bar.dart'), Uri.parse('src/bar.dart')]
        ..forEach((uri) {
          test(uri.toString(), () {
            expect(isImplementation(uri), isFalse);
          });
        });
    });
  });

  group('names', () {
    group('keywords', () {
      var good = ['class', 'if', 'assert', 'catch', 'import'];
      testEach(good, isKeyWord, isTrue);
      var bad = ['_class', 'iff', 'assert_', 'Catch'];
      testEach(bad, isKeyWord, isFalse);
    });
    group('identifiers', () {
      var good = [
        'foo',
        '_if',
        '_',
        'f2',
        'fooBar',
        'foo_bar',
        '\$foo',
        'foo\$Bar',
        'foo\$'
      ];
      testEach(good, isValidDartIdentifier, isTrue);
      var bad = ['if', '42', '3', '2f'];
      testEach(bad, isValidDartIdentifier, isFalse);
    });
    group('library_name_prefixes', () {
      bool isGoodPrefix(List<String> v) => matchesOrIsPrefixedBy(
          v[3],
          Analyzer.facade.createLibraryNamePrefix(
              libraryPath: v[0], projectRoot: v[1], packageName: v[2]));

      var good = [
        ['/u/b/c/lib/src/a.dart', '/u/b/c', 'acme', 'acme.src.a'],
        ['/u/b/c/lib/a.dart', '/u/b/c', 'acme', 'acme.a'],
        ['/u/b/c/test/a.dart', '/u/b/c', 'acme', 'acme.test.a'],
        ['/u/b/c/test/data/a.dart', '/u/b/c', 'acme', 'acme.test.data.a'],
        ['/u/b/c/lib/acme.dart', '/u/b/c', 'acme', 'acme']
      ];
      testEach(good, isGoodPrefix, isTrue);

      var bad = [
        ['/u/b/c/lib/src/a.dart', '/u/b/c', 'acme', 'acme.a'],
        ['/u/b/c/lib/a.dart', '/u/b/c', 'acme', 'wrk.acme.a'],
        ['/u/b/c/test/a.dart', '/u/b/c', 'acme', 'acme.a'],
        ['/u/b/c/test/data/a.dart', '/u/b/c', 'acme', 'acme.test.a']
      ];
      testEach(bad, isGoodPrefix, isFalse);
    });
  });
}

/// Test framework sanity.
void defineSanityTests() {
  group('reporting', () {
    // https://github.com/dart-lang/linter/issues/193
    group('ignore synthetic nodes', () {
      final path = p.join('test', '_data', 'synthetic', 'synthetic.dart');
      final file = File(path);
      testRule('non_constant_identifier_names', file);
    });
  });

  test('linter version caching', () {
    registerLintRules();
    expect(lint_service.linterVersion, version);
  });
}

/// Handy for debugging.
void defineSoloRuleTest(String ruleToTest) {
  for (var entry in Directory(ruleDir).listSync()) {
    if (entry is! File || !isDartFile(entry)) continue;
    var ruleName = p.basenameWithoutExtension(entry.path);
    if (ruleName == ruleToTest) {
      testRule(ruleName, entry);
    }
  }
}

void testRule(String ruleName, File file,
<<<<<<< HEAD
    {bool debug = false, String? analysisOptions}) {
  registerLintRules();
=======
    {bool debug = false, String analysisOptions}) {
  registerLintRules(inTestMode: true);
>>>>>>> 91e543ea

  test('$ruleName', () async {
    if (!file.existsSync()) {
      throw Exception('No rule found defined at: ${file.path}');
    }

    var expected = <AnnotationMatcher>[];

    var lineNumber = 1;
    for (var line in file.readAsLinesSync()) {
      var annotation = extractAnnotation(lineNumber, line);
      if (annotation != null) {
        expected.add(AnnotationMatcher(annotation));
      }
      ++lineNumber;
    }

    final rule = Registry.ruleRegistry[ruleName];
    if (rule == null) {
      fail('rule `$ruleName` is not registered; unable to test.');
    }

    final driver = buildDriver(rule, file, analysisOptions: analysisOptions);

    final lints = await driver.lintFiles([file]);

    final actual = <Annotation>[];
    lints.forEach((AnalysisErrorInfo info) {
      info.errors.forEach((AnalysisError error) {
        if (error.errorCode.type == ErrorType.LINT) {
          actual.add(Annotation.forError(error, info.lineInfo));
        }
      });
    });
    actual.sort();
    try {
      expect(actual, unorderedMatches(expected));
      // ignore: avoid_catches_without_on_clauses
    } catch (_) {
      if (debug) {
        // Dump results for debugging purposes.

        // AST
        final optionsProvider = AnalysisOptionsProvider();
        final optionMap = optionsProvider.getOptionsFromString(analysisOptions);
        final optionsImpl = AnalysisOptionsImpl();
        applyToAnalysisOptions(optionsImpl, optionMap);
        final featureSet = optionsImpl.contextFeatures;
        Spelunker(file.absolute.path, featureSet: featureSet).spelunk();
        print('');
        // Lints.
        ResultReporter(lints)..write();
      }

      // Rethrow and fail.
      rethrow;
    }
  });
}

void testRules(String ruleDir, {String? analysisOptions}) {
  for (var entry in Directory(ruleDir).listSync()) {
    if (entry is! File || !isDartFile(entry)) continue;
    var ruleName = p.basenameWithoutExtension(entry.path);
    if (ruleName == 'unnecessary_getters') {
      // Disabled pending fix: https://github.com/dart-lang/linter/issues/23
      continue;
    }
    testRule(ruleName, entry, debug: true, analysisOptions: analysisOptions);
  }
}

/// A [LintFilter] that filters no lint.
class NoFilter implements LintFilter {
  @override
  bool filter(AnalysisError lint) => false;
}

/// A [DetailedReporter] that filters no lint, only used in debug mode, when
/// actual lints do not match expectations.
class ResultReporter extends DetailedReporter {
  ResultReporter(Iterable<AnalysisErrorInfo> errors)
      : super(errors, NoFilter(), stdout);
}<|MERGE_RESOLUTION|>--- conflicted
+++ resolved
@@ -208,19 +208,14 @@
     if (entry is! File || !isDartFile(entry)) continue;
     var ruleName = p.basenameWithoutExtension(entry.path);
     if (ruleName == ruleToTest) {
-      testRule(ruleName, entry);
+      testRule(ruleName, entry as File);
     }
   }
 }
 
 void testRule(String ruleName, File file,
-<<<<<<< HEAD
-    {bool debug = false, String? analysisOptions}) {
-  registerLintRules();
-=======
     {bool debug = false, String analysisOptions}) {
   registerLintRules(inTestMode: true);
->>>>>>> 91e543ea
 
   test('$ruleName', () async {
     if (!file.existsSync()) {
@@ -281,7 +276,7 @@
   });
 }
 
-void testRules(String ruleDir, {String? analysisOptions}) {
+void testRules(String ruleDir, {String analysisOptions}) {
   for (var entry in Directory(ruleDir).listSync()) {
     if (entry is! File || !isDartFile(entry)) continue;
     var ruleName = p.basenameWithoutExtension(entry.path);
@@ -289,7 +284,8 @@
       // Disabled pending fix: https://github.com/dart-lang/linter/issues/23
       continue;
     }
-    testRule(ruleName, entry, debug: true, analysisOptions: analysisOptions);
+    testRule(ruleName, entry as File,
+        debug: true, analysisOptions: analysisOptions);
   }
 }
 
