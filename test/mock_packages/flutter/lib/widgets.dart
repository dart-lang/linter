--- conflicted
+++ resolved
@@ -2,70 +2,6 @@
 // Use of this source code is governed by a BSD-style license that can be
 // found in the LICENSE file.
 
-<<<<<<< HEAD
-class Center extends Widget {
-  const Center(
-      {int key, double widthFactor, double heightFactor, Widget child});
-}
-
-class Column extends Widget {
-  Column({
-    int key,
-    List<Widget> children = const <Widget>[],
-  });
-}
-
-class Container extends Widget {
-  Container({
-    Widget child,
-    double width,
-    double height,
-  });
-}
-
-abstract class Diagnosticable {
-  List<DiagnosticsNode> debugDescribeChildren() => <DiagnosticsNode>[];
-
-  void debugFillProperties(DiagnosticPropertiesBuilder properties) {}
-}
-
-class DiagnosticPropertiesBuilder {
-  void add(DiagnosticsProperty property) {}
-}
-
-class DiagnosticsNode {}
-
-class DiagnosticsProperty<T> {}
-
-class Row extends Widget {}
-
-class Scaffold extends Widget {
-  const Scaffold({
-    int key,
-    Widget body,
-    // ...
-  });
-}
-
-class StringProperty extends DiagnosticsProperty<String> {
-  StringProperty(
-    String name,
-    String value, {
-    String description,
-    String tooltip,
-    bool showName = true,
-    Object defaultValue,
-    bool quoted,
-    String ifEmpty,
-  });
-}
-
-abstract class Widget {
-  const Widget();
-  Widget build(BuildContext context) => null;
-}
-=======
 export 'src/widgets/basic.dart';
 export 'src/widgets/container.dart';
-export 'src/widgets/framework.dart';
->>>>>>> bf14fff2
+export 'src/widgets/framework.dart';