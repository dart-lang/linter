--- conflicted
+++ resolved
@@ -38,10 +38,6 @@
     - cast_nullable_to_non_nullable
 #    - close_sinks # https://github.com/dart-lang/linter/issues/268
     - comment_references
-<<<<<<< HEAD
-=======
-#    - constant_identifier_names
->>>>>>> b66fd14e
     - directives_ordering
     - invariant_booleans
     - join_return_with_assignment
@@ -61,10 +57,6 @@
     - prefer_expression_function_bodies
 #    - prefer_final_locals
     - prefer_foreach
-<<<<<<< HEAD
-=======
-#    - prefer_function_declarations_over_variables
->>>>>>> b66fd14e
     - prefer_interpolation_to_compose_strings
 #    - prefer_mixin
     - prefer_null_aware_method_calls
