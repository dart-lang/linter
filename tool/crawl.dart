// Copyright (c) 2019, the Dart project authors. Please see the AUTHORS file
// for details. All rights reserved. Use of this source code is governed by a
// BSD-style license that can be found in the LICENSE file.

import 'dart:io';

import 'package:analyzer/src/lint/registry.dart';
import 'package:github/github.dart';
import 'package:http/http.dart' as http;
import 'package:linter/src/analyzer.dart';
import 'package:linter/src/rules.dart';
import 'package:linter/src/util/score_utils.dart' as score_utils;
import 'package:pub_semver/pub_semver.dart';
import 'package:yaml/yaml.dart';

const _allPathSuffix = '/example/all.yaml';
const _effectiveDartOptionsRootUrl =
    'https://raw.githubusercontent.com/tenhobi/effective_dart/master/lib';
const _effectiveDartOptionsUrl =
    '$_effectiveDartOptionsRootUrl/analysis_options.yaml';

const _flutterOptionsUrl =
    'https://raw.githubusercontent.com/flutter/flutter/master/packages/flutter/lib/analysis_options_user.yaml';
const _flutterRepoOptionsUrl =
    'https://raw.githubusercontent.com/flutter/flutter/master/analysis_options.yaml';
const _repoPathPrefix = 'https://raw.githubusercontent.com/dart-lang/linter/';
const _rulePathPrefix = 'https://raw.githubusercontent.com/dart-lang/linter';
const _stagehandOptionsUrl =
    'https://raw.githubusercontent.com/dart-lang/stagehand/master/templates/analysis_options.yaml';

/// We don't care about SDKs previous to this bottom.
final Version bottomDartSdk = Version(2, 0, 0);

Map<String, String> _dartSdkToLinterMap = <String, String>{};

List<String> _effectiveDartRules;
List<String> _flutterRepoRules;
List<String> _flutterRules;
int _latestMinor;

Iterable<LintRule> _registeredLints;

List<String> _sdkTags;

Map<String, List<String>> _sinceMap = <String, List<String>>{};

List<String> _stagehandRules;

Future<List<String>> get effectiveDartRules async =>
    _effectiveDartRules ??= await _fetchEffectiveDartRules();

Future<List<String>> get flutterRepoRules async =>
    _flutterRepoRules ??= await score_utils.fetchRules(_flutterRepoOptionsUrl);

Future<List<String>> get flutterRules async =>
    _flutterRules ??= await score_utils.fetchRules(_flutterOptionsUrl);

Future<int> get latestMinor async =>
    _latestMinor ??= await _readLatestMinorVersion();

<<<<<<< HEAD
List<String> _sdkTags;

Future<List<String>> get sdkTags async => _sdkTags ??= await _fetchSdkTags();

/// We don't care about SDKs previous to this bottom.
final Version bottomDartSdk = Version(2, 0, 0);

Future<List<String>> _fetchSdkTags() {
  var github = GitHub();
  var slug = RepositorySlug('dart-lang', 'sdk');

  return github.repositories.listTags(slug).map((t) => t.name).where((t) {
    // Filter on numeric release tags.
    if (!t.startsWith(RegExp(r'\d+'))) {
      return false;
    }

    // Filter on bottom.
    try {
      var version = Version.parse(t);
      return version.compareTo(bottomDartSdk) >= 0;
    } on FormatException {
      return false;
    }
  }).toList();
}

Iterable<LintRule> _registeredLints;
=======
Future<List<String>> get pedanticRules async => score_utils.pedanticRules;
>>>>>>> dc999001

Iterable<LintRule> get registeredLints {
  if (_registeredLints == null) {
    registerLintRules();
    _registeredLints = Registry.ruleRegistry;
  }
  return _registeredLints;
}

Future<List<String>> get sdkTags async => _sdkTags ??= await _fetchSdkTags();

Future<List<String>> get stagehandRules async =>
    _stagehandRules ??= await score_utils.fetchRules(_stagehandOptionsUrl);

Future<String> dartSdkForLinter(String version) async {
  var sdkVersions = <String>[];
  var sdks = await sdkTags;
  for (var sdk in sdks) {
    var linterVersion = await linterForDartSdk(sdk);
    if (linterVersion == version) {
      sdkVersions.add(sdk);
    }
  }

  sdkVersions.sort();
  return sdkVersions.isNotEmpty ? sdkVersions.first : null;
}

Future<String> findSinceDartSdk(String linterVersion) async =>
    await dartSdkForLinter(linterVersion);

Future<String> findSinceLinter(String lint) async {
  // History recorded in `all.yaml` starts in minor 31.
  var rules_31 = await rulesForVersion(31);
  if (rules_31.contains(lint)) {
    var version = await _crawlForVersion(lint);
    if (version != null) {
      return version;
    }
  }

  var latest = await latestMinor;
  for (var minor = 31; minor <= latest; ++minor) {
    var rules = await rulesForVersion(minor);
    if (rules != null) {
      if (rules.contains(lint)) {
        return '0.1.$minor';
      }
    }
  }

  return null;
}

Future<String> linterForDartSdk(String sdk) async =>
    _dartSdkToLinterMap[sdk] ??= await _fetchLinterForVersion(sdk);

Future<List<String>> rulesForVersion(int minor) async {
  var version = '0.1.$minor';
  if (minor >= 31) {
    return _sinceMap[version] ??=
        await score_utils.fetchRules('$_repoPathPrefix$version$_allPathSuffix');
  }
  return null;
}

Future<String> _crawlForVersion(String lint) async {
  var client = http.Client();
  for (int minor = 1; minor < 31; ++minor) {
    var version = '0.1.$minor';
    var req =
        await client.get('$_rulePathPrefix/$version/lib/src/rules/$lint.dart');
    if (req.statusCode == 200) {
      return version;
    }
  }
  return null;
}

Future<String> _fetchDEPSforVersion(String version) async {
  var client = http.Client();
  //https://raw.githubusercontent.com/dart-lang/sdk/2.1.0-dev.1.0/DEPS
  var req = await client
      .get('https://raw.githubusercontent.com/dart-lang/sdk/$version/DEPS');
  return req.body;
}

Future<List<String>> _fetchEffectiveDartRules() async {
  var client = http.Client();
  var req = await client.get(_effectiveDartOptionsUrl);
  var includedOptions =
      req.body.split('include: package:effective_dart/')[1].trim();
  return score_utils
      .fetchRules('$_effectiveDartOptionsRootUrl/$includedOptions');
}

Future<String> _fetchLinterForVersion(String version) async {
  var deps = await _fetchDEPSforVersion(version);
  if (deps != null) {
    for (var line in deps.split('\n')) {
      if (line.trim().startsWith('"lint')) {
        // "linter_tag": "0.1.59",
        var split = line.trim().split('"linter_tag":');
        if (split.length == 2) {
          //  "0.1.59",
          return split[1].split('"')[1];
        }
      }
    }
  }
  return null;
}

Future<List<String>> _fetchSdkTags() {
  var github = createGitHubClient();
  var slug = RepositorySlug('dart-lang', 'sdk');

  return github.repositories.listTags(slug).map((t) => t.name).where((t) {
    // Filter on numeric release tags.
    if (!t.startsWith(RegExp(r'\d+'))) {
      return false;
    }

    // Filter on bottom.
    try {
      var version = Version.parse(t);
      return version.compareTo(bottomDartSdk) >= 0;
    } on FormatException {
      return false;
    }
  }).toList();
}

Future<int> _readLatestMinorVersion() async {
  var contents = await File('pubspec.yaml').readAsString();
  YamlMap pubspec = loadYamlNode(contents) as YamlMap;
  // 0.1.79 or 0.1.79-dev or 0.1.97+1
  return int.parse((pubspec['version'] as String)
      .split('.')
      .last
      .split('-')
      .first
      .split('+')
      .first);
}<|MERGE_RESOLUTION|>--- conflicted
+++ resolved
@@ -5,7 +5,7 @@
 import 'dart:io';
 
 import 'package:analyzer/src/lint/registry.dart';
-import 'package:github/github.dart';
+import 'package:github/server.dart';
 import 'package:http/http.dart' as http;
 import 'package:linter/src/analyzer.dart';
 import 'package:linter/src/rules.dart';
@@ -58,38 +58,7 @@
 Future<int> get latestMinor async =>
     _latestMinor ??= await _readLatestMinorVersion();
 
-<<<<<<< HEAD
-List<String> _sdkTags;
-
-Future<List<String>> get sdkTags async => _sdkTags ??= await _fetchSdkTags();
-
-/// We don't care about SDKs previous to this bottom.
-final Version bottomDartSdk = Version(2, 0, 0);
-
-Future<List<String>> _fetchSdkTags() {
-  var github = GitHub();
-  var slug = RepositorySlug('dart-lang', 'sdk');
-
-  return github.repositories.listTags(slug).map((t) => t.name).where((t) {
-    // Filter on numeric release tags.
-    if (!t.startsWith(RegExp(r'\d+'))) {
-      return false;
-    }
-
-    // Filter on bottom.
-    try {
-      var version = Version.parse(t);
-      return version.compareTo(bottomDartSdk) >= 0;
-    } on FormatException {
-      return false;
-    }
-  }).toList();
-}
-
-Iterable<LintRule> _registeredLints;
-=======
 Future<List<String>> get pedanticRules async => score_utils.pedanticRules;
->>>>>>> dc999001
 
 Iterable<LintRule> get registeredLints {
   if (_registeredLints == null) {
