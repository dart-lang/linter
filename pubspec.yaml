name: linter
version: 1.28.0-dev

description: >-
  The implementation of the lint rules supported by the analyzer framework.
  This package is not intended to be used directly.
homepage: https://github.com/dart-lang/linter
repository: https://github.com/dart-lang/linter
documentation: https://dart-lang.github.io/linter/lints

environment:
  sdk: '>=2.17.0 <3.0.0'

dependencies:
<<<<<<< HEAD
  analyzer: ^4.5.1
=======
  analyzer: ^4.6.0
>>>>>>> 304042aa
  args: ^2.1.0
  collection: ^1.15.0
  http: ^0.13.0
  meta: ^1.3.0
  path: ^1.8.0
  source_span: ^1.8.0
  yaml: ^3.0.0

dev_dependencies:
  benchmark_harness: ^2.0.0
  cli_util: ^0.3.0
  github: ^9.0.0
  grinder: ^0.9.0
  lints: ^2.0.0
  markdown: ^5.0.0
  matcher: ^0.12.10
  pub_semver: ^2.0.0
  test: ^1.16.1
  test_reflective_loader: ^0.2.0<|MERGE_RESOLUTION|>--- conflicted
+++ resolved
@@ -12,11 +12,7 @@
   sdk: '>=2.17.0 <3.0.0'
 
 dependencies:
-<<<<<<< HEAD
-  analyzer: ^4.5.1
-=======
-  analyzer: ^4.6.0
->>>>>>> 304042aa
+  analyzer: ^4.7.0
   args: ^2.1.0
   collection: ^1.15.0
   http: ^0.13.0
