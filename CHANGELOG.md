<<<<<<< HEAD
# master

- New lint: `enable_null_safety`
=======
# 1.28.0

- update `avoid_redundant_argument_values` to work with enum declarations
- performance improvements for `prefer_contains`
- new lint: `unreachable_from_main`
- (internal): analyzer API updates and `DartTypeUtilities` refactoring

# 1.27.0

- fix `avoid_redundant_argument_values` when referencing required 
  parameters in legacy libraries
- performance improvements for `use_late_for_private_fields_and_variables`
- new lint: `use_string_in_part_of_directives`
- fixed `use_super_parameters` false positive with repeated super
  parameter references
- updated `use_late_for_private_fields_and_variables` to handle enums
- fixed `prefer_contains` false positive when start index is non-zero
- improved `noop_primitive_operations` to catch `.toString()`
  in string interpolations
- updated `public_member_api_docs` to report diagnostics on extension
  names (instead of bodies)
- miscellaneous documentation improvements
- (internal): `DartTypeUtilities` refactoring

# 1.26.0

- new lint: `combinators_ordering`
- fixed `use_colored_box` and `use_decorated_box` to not over-report
  on containers without a child
- fixed false positive for `unnecessary_parenthesis` on a map-or-set
  literal at the start of an expression statement
- fixed false positive for `prefer_final_locals` reporting on fields
- fixed `unnecessary_overrides` to allow overrides on `@Protected`
  members
- fixed `avoid_multiple_declarations_per_line` false positive in
  `for` statements
- fixed `prefer_final_locals` false positive on declaration lists
  with at least one non-final variable
- fixed `use_build_context_synchronously` to handle `await`s in
  `if` conditions

# 1.25.0

- new lint: `discarded_futures`
- improved message and highlight range for
  `no_duplicate_case_values`
- performance improvements for `lines_longer_than_80_chars`,
  `prefer_const_constructors_in_immutables`, and
  `prefer_initializing_formals`

# 1.24.0

- fix `prefer_final_parameters` to support super parameters
- new lint: `unnecessary_to_list_in_spreads`
- fix `unawaited_futures` to handle string interpolated
  futures
- update `use_colored_box` to not flag nullable colors
- new lint: `unnecessary_null_aware_operator_on_extension_on_nullable`

# 1.23.0

- fixed `no_leading_underscores_for_local_identifiers`
  to lint local function declarations 
- fixed `avoid_init_to_null` to correctly handle super
  initializing defaults that are non-null
- updated `no_leading_underscores_for_local_identifiers`
  to allow identifiers with just underscores
- fixed `flutter_style_todos` to support usernames that
  start with a digit
- updated `require_trailing_commas` to handle functions
  in asserts and multi-line strings
- updated `unsafe_html` to allow assignments to 
  `img.src`
- fixed `unnecessary_null_checks` to properly handle map
  literal entries

# 1.22.0

- fixed false positives for `unnecessary_getters_setters`
  and `prefer_final_fields`with enhanced enums
- updated to analyzer 3.4.0 APIs
- fixed null-safe variance in `invariant_booleans`

# 1.21.2

- several `use_super_parameters` false positive fixes
- updated `depend_on_referenced_packages` to treat
  `flutter_gen` as a virtual package, not needing an
  explicit dependency

# 1.21.1

- bumped language lower-bound constraint to `2.15.0`

# 1.21.0

- fixed `use_key_in_widget_constructors` false positive
  with `key` super parameter initializers
- fixed `use_super_parameters` false positive with field
  formal params
- updated `unnecessary_null_checks` and 
  `null_check_on_nullable_type_parameter` to handle
  list/set/map literals, and `yield` and `await`
  expressions

# 1.20.0

- renamed `use_super_initializers` to `use_super_parameters`
- fixed `unnecessary_null_aware_assignments` property-access
  false positive

# 1.19.2

- new lint: `use_super_initializers`
- new lint: `use_enums`
- new lint: `use_colored_box`
- performance improvements for `sort_constructors`
- doc improvements for `always_use_package_imports`,
  `avoid_print`, and `avoid_relative_lib_imports` 
- update `avoid_void_async` to skip `main` functions
- update `prefer_final_parameters` to not super on super params
- lint updates for enhanced-enums and super-initializer language
  features
- updated `unnecessary_late` to report on the variable name
- marked `null_check_on_nullable_type_parameter` stable

# 1.18.0

- extend `camel_case_types` to cover enums
- fix `no_leading_underscores_for_local_identifiers` to not 
  mis-flag field formal parameters with default values
- fix `prefer_function_declarations_over_variables` to not
  mis-flag non-final fields
- performance improvements for `prefer_contains`
- update `exhaustive_cases` to skip deprecated values that
  redirect to other values

# 1.17.1

- update to `analyzer` version 3.0

# 1.17.0

- new lint: `unnecessary_late`
- fix to `no_leading_underscores_for_local_identifiers` to allow
  underscores in catch clauses

# 1.16.0

- doc improvements for `prefer_initializing_formals`
- updates to `secure_pubspec_urls` to check `issue_tracker` and
  `repository` entries
- new lint: `conditional_uri_does_not_exist`
- performance improvements for 
  `missing_whitespace_between_adjacent_strings`

# 1.15.0

- new lint: `use_decorated_box`
- new lint: `no_leading_underscores_for_library_prefixes`
- new lint: `no_leading_underscores_for_local_identifiers`
- new lint: `secure_pubspec_urls`
- new lint: `sized_box_shrink_expand`
- new lint: `avoid_final_parameters`
- improved docs for `omit_local_variable_types`

# 1.14.0

- fix `omit_local_variable_types` to not flag a local type that is 
  required for inference

# 1.13.0

- allow `while (true) { ...}` in `literal_only_boolean_expressions`
- fixed `file_names` to report at the start of the file (not the entire 
  compilation unit)
- fixed `prefer_collection_literals` named typed param false positive
- control flow improvements for `use_build_context_synchronously`

# 1.12.0

- fixed `unnecessary_lambdas` false positive for const constructor invocations
- updated `avoid_print` to allow `kDebugMode`-wrapped print calls
- fixed handling of initializing formals in `prefer_final_parameters`
- fixed `unnecessary_parenthesis` false positive with function expressions

# 1.11.0

- added support for constructor tear-offs to `avoid_redundant_argument_values`, 
  `unnecessary_lambdas`, and `unnecessary_parenthesis`
- new lint: `unnecessary_constructor_name` to flag unnecessary uses of `.new`

# 1.10.0

- improved regular expression parsing performance for common checks 
  (`camel_case_types`, `file_names`, etc.)
- (internal) migrated to analyzer 2.1.0 APIs
- fixed false positive in `use_build_context_synchronously` in awaits inside 
  anonymous functions
- fixed `overridden_fields` false positive w/ static fields
- fixed false positive in `avoid_null_checks_in_equality_operators` w/ 
  non-nullable params
- fixed false positive for deferred imports in `prefer_const_constructors`

# 1.9.0

- marked `avoid_dynamic_calls` stable
- (internal) removed unused `MockPubVisitor` and `MockRule` classes
- fixed `prefer_void_to_null` false positive w/ overridden properties
- (internal) removed references to `NodeLintRule` in lint rule declarations
- fixed `prefer_void_to_null` false positive on overriding returns
- fixed `prefer_generic_function_type_aliases` false positive w/ incomplete statements
- fixed false positive for `prefer_initializing_formals` with factory constructors
- fixed `void_checks` false positives with incomplete source
- updated `unnecessary_getters_setters` to only flag the getter
- improved messages for `avoid_renaming_method_parameters`
- fixed false positive in `prefer_void_to_null`
- fixed false positive in `omit_local_variable_types`
- fixed false positive in `use_rethrow_when_possible`
- performance improvements for `annotate_overrides`, `prefer_contains`, and `prefer_void_to_null`
>>>>>>> aae094d5

# 1.8.0

- performance improvements for `prefer_is_not_empty`
- fixed false positive in `no_logic_in_create_state`
- improve `package_names` to allow dart identifiers as package names
- fixed false-positive in `package_names` (causing keywords to wrongly get flagged)
- fixed `avoid_classes_with_only_static_member` to check for inherited members and also
  flag classes with only methods
- fixed `curly_braces_in_flow_control_structures` to properly flag terminating `else-if`
  blocks
- improved `always_specify_types` to support type aliases
- fixed false positive in `unnecessary_string_interpolations` w/ nullable interpolated 
  strings
- fixed false positive in `avoid_function_literals_in_foreach_calls` for nullable
  iterables
- fixed false positive in `avoid_returning_null` w/ NNBD
- fixed false positive in `use_late_for_private_fields_and_variables` in the presence
  of const constructors
- new lint: `eol_at_end_of_file`
- updated `analyzer` constraint to `>=2.0.0 <3.0.0`

# 1.7.1

- Update `analyzer` constraint to `>=1.7.0 <3.0.0`.
- Update `meta` constraint to `>=1.3.0 <3.0.0`.

# 1.7.0

- fixed case-sensitive false positive in `use_full_hex_values_for_flutter_colors`
- improved try-block and switch statement flow analysis for 
  `use_build_context_synchronously`
- updated `use_setters_to_change_properties` to only highlight a method name,
  not the entire body and doc comment
- updated `unnecessary_getters_setters` to allow otherwise "unnecessary" getters
  and setters with annotations
- updated `missing_whitespace_between_adjacent_strings` to allow String
  interpolations at the beginning and end of String literals
- updated `unnecessary_getters_setters` to allow for setters with non-basic
  assignments (for example, `??=` or `+=`)

# 1.6.1

- reverted relaxation of `sort_child_properties_last` to allow for a 
  trailing Widget in instance creations

# 1.6.0

- relaxed `non_constant_identifier_names` to allow for a trailing
  underscore
- fixed false negative in `prefer_final_parameters` where first parameter
  is final
- improved `directives_ordering` sorting of directives with dot paths and 
  dot-separated package names
- relaxed `sort_child_properties_last` to allow for a trailing Widget in
  instance creations

# 1.5.0

- (internal) migrated to `SecurityLintCode` instead of deprecated 
  `SecurityLintCodeWithUniqueName`
- (internal) fixed `avoid_types_as_parameter_names` to skip field formal
  parameters
- fixed false positives in `prefer_interpolation_to_compose_strings` where
  the left operand is not a String
- fixed false positives in `only_throw_errors` for misidentified type
  variables
- new lint: `depend_on_referenced_packages`
- update `avoid_returning_null_for_future` to skip checks for null-safe
  libraries
- new lint: `use_test_throws_matchers`
- relax `sort_child_properties_last` to accept closures after child
- performance improvements for `prefer_contains` and `prefer_is_empty`
- new lint: `noop_primitive_operations`
- mark `avoid_web_libraries_in_flutter` as stable
- new lint: `prefer_final_parameters`
- update `prefer_initializing_formals` to allow assignments where identifier
  names don't match

# 1.4.0

- `directives_ordering` now checks ordering of `package:` imports in code
  outside pub packages
- simple reachability analysis added to `use_build_context_synchronously` to
  short-circuit await-discovery in terminating blocks
- `use_build_context_synchronously` updated to recognize nullable types when
  accessed from legacy libraries

# 1.3.0

- `non_constant_identifier_names` updated to check local variables, for-loop
  initializers and catch clauses
- error range of `lines_longer_than_80_chars` updated to start at 80 to make
  splitting easier
- new lint: `require_trailing_commas`
- new lint: `prefer_null_aware_method_calls`

# 1.2.1

- fix: adjusted SDK lower bound to 2.12.0-0 (from 2.13.0-0)

# 1.2.0

- improvements to `iterable_contains_unrelated_type` to better support `List`
  content checks
- fixes to `camel_case_types` and `prefer_mixin` to support non-function
  type aliases

# 1.1.0

- fixed `prefer_mixin` to properly make exceptions for `dart.collection` legacy
  mixins
- improved formatting of source examples in docs
- new lint: `use_build_context_synchronously` (experimental)
- new lint: `avoid_multiple_declarations_per_line`

# 1.0.0

- full library migration to null-safety
- new lint: `use_if_null_to_convert_nulls_to_bools`
- new lint: `deprecated_consistency`
- new lint: `use_named_constants`
- deprecation of `avoid_as`

# 0.1.129

- fixed a bug where `avoid_dynamic_calls` produced false-positives for `.call()`

# 0.1.128

- new lint: `avoid_dynamic_calls`
- (internal): updated `avoid_type_to_string` to use `addArgumentList` registry API
- documentation improvements

# 0.1.127

- fixed crash in `prefer_collection_literals` when there is no static parameter
  element

# 0.1.126

- fixed false negatives for `prefer_collection_literals` when a LinkedHashSet or
  LinkedHashMap instantiation is passed as the argument to a function in any
  position other than the first
- fixed false negatives for `prefer_collection_literals` when a LinkedHashSet or
  LinkedHashMap instantiation is used in a place with a static type other than
  Set or Map

# 0.1.125

- (internal): update to new `PhysicalResourceProvider` API

# 0.1.124

- fixed false positives in `prefer_constructors_over_static_methods`
- updated `package_names` to allow leading underscores

# 0.1.123

- fixed NPEs in `unnecessary_null_checks`

# 0.1.122

- fixed NPE in `unnecessary_null_checks`
- fixed NPE in `missing_whitespace_between_adjacent_strings`
- updated `void_checks` for NNBD
- fixed range error in `unnecessary_string_escapes`
- fixed false positives in `unnecessary_null_types`
- fixed `prefer_constructors_over_static_methods` to respect type parameters
- updated `always_require_non_null_named_parameters` to be NNBD-aware
- updated `unnecessary_nullable_for_final_variable_declarations` to allow dynamic
- update `overridden_fields` to not report on abstract parent fields
- fixes to `unrelated_type_equality_checks` for NNBD
- improvement to `type_init_formals`to allow types not equal to the field type

# 0.1.121

- performance improvements to `always_use_package_imports`, `avoid_renaming_method_parameters`, `prefer_relative_imports` and `public_member_api_docs`
- (internal): update to analyzer `0.40.4` APIs

# 0.1.120

- new lint: `cast_nullable_to_non_nullable`
- new lint: `null_check_on_nullable_type_parameter`
- new lint: `tighten_type_of_initializing_formals`
- update `public_member_apis` to check generic type aliases
- (internal): update to new analyzer APIs

# 0.1.119

- fix `close_sinks` to handle `this`-prefixed property accesses
- new lint: `unnecessary_null_checks`
- fix `unawaited_futures` to handle `Future` subtypes
- new lint: `avoid_type_to_string`

# 0.1.118

- new lint: `unnecessary_nullable_for_final_variable_declarations`
- fixed NPE in `prefer_asserts_in_initializer_lists`
- fixed range error in `unnecessary_string_escapes`
- `unsafe_html` updated to support unique error codes
- updates to `diagnostic_describe_all_properties` to check for `Diagnosticable`s (not `DiagnosticableMixin`s)
- new lint: `use_late`
- fixed `unnecessary_lambdas` to respect deferred imports
- updated `public_member_api_docs` to check mixins
- updated `unnecessary_statements` to skip `as` expressions
- fixed `prefer_relative_imports` to work with path dependencies

# 0.1.117

- fixed `directives_ordering` to remove third party package special-casing
- fixed `unnecessary_lambdas` to check for tearoff assignability
- fixed `exhaustive_cases` to not flag missing cases that are defaulted
- fixed `prefer_is_empty` to special-case assert initializers and const contexts
- test utilities moved to: `lib/src/test_utilities`
- new lint: `do_not_use_environment`

# 0.1.116

- new lint: `no_default_cases` (experimental)
- new lint: `exhaustive_cases`
- updated `type_annotate_public_apis` to allow inferred types in final field assignments
- updated `prefer_mixin` to allow "legacy" SDK abstract class mixins
- new lint: `use_is_even_rather_than_modulo`
- update `unsafe_html` to use a `SecurityLintCode` (making it un-ignorable)
- improved `sized_box_for_whitespace` to address false-positives

# 0.1.115

- updated `avoid_types_as_parameter_names` to check catch-clauses
- fixed `unsafe_html` to check attributes and methods on extensions
- extended `unsafe_html` to include `Window.open`, `Element.html` and `DocumentFragment.html` in unsafe API checks
- improved docs for `sort_child_properties_last`
- (internal) `package:analyzer` API updates
- new lint: `sized_box_for_whitespace`

# 0.1.114

- fixed `avoid_shadowing_type_parameters` to support extensions and mixins
- updated `non_constant_identifier_names` to allow named constructors made up of only underscores (`_`)
- updated `avoid_unused_constructor_parameters` to ignore unused params named in all underscores (`_`)

# 0.1.113

- updated documentation links
- `one_member_abstracts` updated to not lint classes with mixins or implementing interfaces
- `unnecessary_getters_setters` fixed to ignore cases where a getter/setter is deprecated
- new lint: `leading_newlines_in_multiline_strings`
- improved highlight ranges for `avoid_private_typedef_functions` and `avoid_returning_null_for_future`

# 0.1.112

- marked `prefer_typing_uninitialized_variables` and `omit_local_variable_types` as compatible

# 0.1.111+1

- new lint: `use_raw_strings`
- new lint: `unnecessary_raw_strings`
- new lint: `avoid_escaping_inner_quotes`
- new lint: `unnecessary_string_escapes`
- incompatible rule documentation improvements

# 0.1.110

- fixed flutter web plugin detection in `avoid_web_libraries_in_flutter`
- new lint: `unnecessary_string_interpolations`
- new lint: `missing_whitespace_between_adjacent_strings`
- `avoid_unused_constructor_parameters` updated to ignore deprecated parameters
- new lint: `no_runtimeType_toString`
- miscellaneous doc fixes

# 0.1.109

- improved`prefer_single_quotes` lint message
- `unnecessary_finals` fixed to not flag fields
- `unnecessary_lambdas` fixed to work with type arguments
- (internal) migrated to use analyzer `LinterContext.resolveNameInScope()` API

# 0.1.108

- fixes to `avoid_redundant_argument_values`
- new lint: `use_key_in_widget_constructors`
- `always_put_required_parameters` updated for NNBD
- updated to `package:analyzer` 0.39.3 APIs

# 0.1.107

- miscellaneous doc cleanup (typos, etc)
- new lint: `avoid_redundant_argument_values`
- updated `slash_for_doc_comments` to check mixin declarations
- (internal) updates to use new `LinterContext.evaluateConstant` API
- improved docs for `always_require_non_null_named_parameters`

# 0.1.106

- improved docs for `comment_references`
- fixed `null_closures` to properly handle `Iterable.singleWhere`
- (internal) migrated to latest analyzer APIs
- new lint: `no_logic_in_create_state`

# 0.1.105+1

- fixed regressions in `always_require_non_null_named_parameters`
- (internal) pedantic lint clean-up

# 0.1.105

- hardened check for lib dir location (fixing crashes in `avoid_renaming_method_parameters`,
  `prefer_relative_imports` and `public_member_api_docs`)
- improved performance for `always_require_non_null_named_parameters`

# 0.1.104

- updated `unnecessary_overrides` to allow overrides when annotations (besides `@override` are specified)
- updated `file_names` to allow names w/ leading `_`'s (and improved performance)
- new lint: `unnecessary_final`

# 0.1.103

- updated `prefer_relative_imports` to use a faster and more robust way to check for self-package references
- updated our approach to checking for `lib` dir contents (speeding up `avoid_renaming_method_parameters` and
  making `prefer_relative_imports` and `public_member_api_docs` amenable to internal package formats -- w/o pubspecs)

# 0.1.102

- `avoid_web_libraries_in_flutter` updated to disallow access from all but Flutter web plugin packages
- updated `avoid_returning_null_for_void` to check only `null` literals (and not expressions having `Null` types)
- fixed `prefer_final_fields` to respect non-mutating prefix operators
- new lint: `prefer_is_not_operator`
- new lint: `avoid_unnecessary_containers`
- added basic nnbd-awareness to `avoid_init_to_null`

# 0.1.101

- fixed `diagnostic_describe_all_properties` to flag properties in `Diagnosticable`s with no debug methods defined
- fixed `noSuchMethod` exception in `camel_case_extensions` when analyzing unnamed extensions
- fixed `avoid_print` to catch tear-off usage
- new lint: `avoid_web_libraries_in_flutter` (experimental)
- (internal) prepare `unnecessary_lambdas` for coming `MethodInvocation` vs. `FunctionExpressionInvocation` changes

# 0.1.100

- (internal) stop accessing `staticType` in favor of getting type of `FormalParameter`s from the declared element
- (internal) remove stale analyzer work-around for collecting `TypeParameterElement`s in `prefer_const_constructors`

# 0.1.99

- fixed unsafe cast in `overridden_fields`
- (internal) migrated to the mock SDK in `package:analyzer` for testing
- fixed empty argument list access in `use_full_hex_values_for_flutter_color_fix`
- new lint: `prefer_relative_imports`
- improved messages for `await_only_futures`

# 0.1.98

- fixed null raw expression accesses in `use_to_and_as_if_applicable`
- (internal) migrated to using analyzer `InheritanceManager3`

# 0.1.97+1

- enabled `camel_case_extensions` experimental lint

# 0.1.97

- internal: migrated away from using analyzer `resolutionMap`
- various fixes and improvements to anticipate support for extension-methods
- new lint: `camel_case_extensions`
- rule template generation improvements
- new lint: `avoid_equals_and_hash_code_on_mutable_classes`
- extended `avoid_slow_async_io` to flag async `Directory` methods

# 0.1.96

- fixed false positives in `unnecessary_parens`
- various changes to migrate to preferred analyzer APIs
- rule test fixes

# 0.1.95

- improvements to `unsafe_html` error reporting
- fixed false positive in `prefer_asserts_in_initializer_lists`
- fixed `prefer_const_constructors` to not flag `@literal` annotated constructors

# 0.1.94

- (internal): analyzer API call updates
- (internal): implicit cast cleanup

# 0.1.93

- new lint: `avoid_print`

# 0.1.92

- improved `prefer_collection_literals` to better handle `LinkedHashSet`s and `LinkedHashMap`s
- updates to the Effective Dart rule set
- updated `prefer_final_fields` to be more inclusive
- miscellaneous documentation fixes

# 0.1.91

- fixed missed cases in `prefer_const_constructors`
- fixed `prefer_initializing_formals` to no longer suggest API breaking changes
- updated `omit_local_variable_types` to allow explicit `dynamic`s
- (internal) migration from deprecated analyzer APIs

# 0.1.90

- fixed null-reference in `unrelated_type_equality_checks`
- new lint: `unsafe_html`

# 0.1.89

- broadened `prefer_null_aware_operators` to work beyond local variables
- new lint: `prefer_if_null_operators`
- fixed `prefer_contains` false positives
- fixed `unnecessary_parenthesis` false positives

# 0.1.88

- fixed `prefer_asserts_in_initializer_lists` false positives
- fixed `curly_braces_in_flow_control_structures` to handle more cases
- new lint: `prefer_double_quotes`
- new lint: `sort_child_properties_last`
- fixed `type_annotate_public_apis` false positive for `static const` initializers

# 0.1.87

- change: `prefer_const_constructors_in_immutables` is currently overly permissive, pending analyzer changes (#1537)
- fixed `unnecessary_await_in_return` false positive
- fixed `unrelated_type_equality_checks` false negative with functions
- fixed `prefer_spread_collections` to not lint in const contexts
- fixed false positive in `prefer_iterable_whereType` for `is!`
- fixed false positive in `prefer_collection_literals` for constructors with params

# 0.1.86

- updated `prefer_spread_collections` to ignore calls to `addAll` that could be inlined
- new lint: `prefer_inlined_adds`

# 0.1.85

- (**BREAKING**) renamed `spread_collections` to `prefer_spread_collections`
- new lint: `prefer_for_elements_to_map_fromIterable`
- new lint: `prefer_if_elements_to_conditional_expressions`
- new lint: `diagnostic_describe_all_properties`

# 0.1.84

- new lint: `spread_collections`
- (internal) update to analyzer 0.36.0 APIs
- new lint: `prefer_asserts_with_message`

# 0.1.83

- updated `file_names` to skip prefixed-extension Dart files (e.g., `.css.dart`, `.g.dart`)
- updated SDK constraint to `2.2.0`
- miscellaneous rule documentation fixes
- (internal) updated sources to use Set literals
- fixed NPE in `avoid_shadowing_type_parameters`
- added linter version numbering for use in analyzer summaries
- fixed type utilities to handle inheritance cycles
- (internal) changes to adopt new `package:analyzer` APIs
- fixed `unnecessary_parenthesis` false positives

# 0.1.82

- fixed `prefer_collection_literals` Set literal false positives
- fixed `prefer_const_declarations` Set literal false positives
- new lint: `provide_deprecation_message`

# 0.1.81

- updated `prefer_collection_literals` to support Set literals

# 0.1.80

- deprecated `super_goes_last`
- (internal) migrations to analyzer's preferred `InheritanceManager2` API

# 0.1.79

- `unnecessary_parenthesis` updated to play nicer with cascades
- new lint: `use_full_hex_values_for_flutter_colors`
- new lint: `prefer_null_aware_operators`
- miscellaneous documentation fixes
- removed deprecated lints from the "all options" sample
- stopped registering "default lints"
- `hash_and_equals` fixed to respect `hashCode` fields

# 0.1.78

- restored `prefer_final_locals` to ignore loop variables, and
- introduced a new `prefer_final_in_for_each` lint to handle the `for each` case

# 0.1.77

- updated `prefer_final_locals` to check to for loop variables
- fixed `type_annotate_public_apis` false positives on local functions
- fixed `avoid_shadowing_type_parameters` to report shadowed type parameters in generic typedefs
- fixed `use_setters_to_change_properties` to not wrongly lint overriding methods
- fixed `cascade_invocations` to not lint awaited targets
- fixed `prefer_conditional_assignment` false positives
- fixed `join_return_with_assignment` false positives
- fixed `cascade_invocations` false positives
- miscellaneous documentation improvements
- updated `invariant_booleans` status to experimental

# 0.1.76

- `unnecessary_parenthesis` updated to allow wrapping a `!` argument
- miscellaneous documentation grammar and spelling fixes
- improved error messages for `always_declare_return_types`
- fix `prefer_final_fields ` to work with classes that have generic type arguments
- (internal): deprecated code cleanup
- fixed false positives in `unrelated_type_equality_checks`

# 0.1.75

- analyzer package dependency bumped to `^0.34.0`

# 0.1.74

- experimental lints `avoid_positional_boolean_parameters`, `literal_only_boolean_expressions`, `prefer_foreach`, `prefer_void_to_null` promoted to stable
- `unnecessary_parenthesis` improved to handle function expressions

# 0.1.73

- deprecated `prefer_bool_in_asserts` (redundant w/ Dart 2 checks)
- improved doc generation to highlight deprecated and experimental lints
- bumped analyzer lower-bound to `0.33.4`
- bumped SDK lower-bound to `2.1.0`
- new lint: `unnecessary_await_in_return`

# 0.1.72

- new lint: `use_function_type_syntax_for_parameters`
- internal changes to migrate towards analyzer's new `LinterContext` API
- fix false positive in `use_setters_to_change_properties`
- implementation improvements (and speed-ups) to `prefer_foreach` and `public_member_api_docs`
- new lint: `avoid_returning_null_for_future`
- new lint: `avoid_shadowing_type_parameters`

# 0.1.71

- new lint: `prefer_int_literals`
- update `await_only_futures` to allow awaiting on `null`
- update `use_setters_to_change_properties` to work with `=>` short-hand

# 0.1.70

- fix NPE in `prefer_iterable_whereType`

# 0.1.69

- improved message display for `await_only_futures`
- performance improvements for `null_closures`
- new lint: `avoid_returning_null_for_void`

# 0.1.68

- updated analyzer compatibility to `^0.33.0`

# 0.1.67

- miscellaneous mixin support fixes
- update to `sort_constructors_first` to apply to all members
- update `unnecessary_this` to work on field initializers

# 0.1.66

- broadened SDK version constraint

# 0.1.65

- fix cast exceptions related to mixin support

# 0.1.64

- fixes to better support mixins

# 0.1.63

- updated `unawaited_futures` to ignore assignments within cascades
- new lint: `sort_pub_dependencies`

# 0.1.62

- new lint: `prefer_mixin`
- new lint: `avoid_implementing_value_types`

# 0.1.61

- new lint: `flutter_style_todos`
- improved handling of constant expressions with generic type params
- NPE fix for `invariant_booleans`
- Google lints example moved to `package:pedantic`
- improved docs for `unawaited_futures`

# 0.1.60

- new lint: `avoid_void_async`
- `unawaited_futures` updated to check cascades

# 0.1.59

- relaxed `void_checks` (allowing `T Function()` to be assigned to `void Function()`)
- test and build improvements
- introduced Effective Dart rule set
- Google ruleset updates
- (internal cleanup): move cli main into `lib/`
- fixed false positives in `lines_longer_than_80_chars`
- new lint: `prefer_void_to_null`

# 0.1.58

- roll-back to explicit uses of `new` and `const` to be compatible w/ VMs running `--no-preview-dart-2`

# 0.1.57

- fix to `lines_longer_than_80_chars` to handle CRLF endings
- doc improvements
- set max SDK version to <3.0.0
- fix to `non_constant_identifier_names` to better handle invalid code
- new lint: `curly_braces_in_flow_control_structures`

# 0.1.56

- fix to `avoid_positional_boolean_parameters` to ignore overridden methods
- fix to `prefer_is_empty` to not evaluate constants beyond int literals
- new lint: `null_closures`
- new lint: `lines_longer_than_80_chars`

# 0.1.55

- fixed an issue in `const` error handling
- updated `linter` binary to use `previewDart2`

# 0.1.54

- new `unnecessary_const` lint
- new `unnecessary_new` lint
- fixed errors in `use_to_and_as_if_applicable`
- new `file_names` lint

# 0.1.53

- updated `unnecessary_statements` to ignore getters (as they may be side-effecting).

# 0.1.52

- fixed `void_checks` to handle arguments not resolved to a parameter
- fixed exceptions produced by `prefer_const_literals_to_create_immutables`

# 0.1.51

- `unrelated_type_equality_checks` now allows comparison between `Int64` or `Int32` and `int`
- `unnecessary_parenthesis` improved to handle cascades _in_ cascades

# 0.1.50

- migration of rules to use analyzer package `NodeLintRule` and `UnitLintRule` yielding significant performance gains all around
- specific performance improvements for `prefer_final_fields` (~6x)
- addressed no such method calls in `void_checks`
- improved lint reporting for various lints

# 0.1.49

- new `void_checks` lint

# 0.1.48

- new `avoid_field_initializers_in_const_classes` lint
- miscellaneous documentation fixes
- improved handling of cascades in `unnecessary_statements`
- new `avoid_js_rounded_ints` lint

# 0.1.47

- new `avoid_double_and_int_checks` lint
- fix to handle uninitialized vars in `prefer_const_declarations`
- fix for generic function type handling in `avoid_types_as_parameter_names`
- new `prefer_iterable_whereType` lint
- new `prefer_generic_function_type_aliases` lint
- Dart 2 compatibility fixes

# 0.1.46

- performance fixes for library prefix testing (`library_prefixes`)
- new `avoid_bool_literals_in_conditional_expressions` lint
- new `prefer_equal_for_default_values` lint
- new `avoid_private_typedef_functions` lint
- new `avoid_single_cascade_in_expression_statements` lint

# 0.1.45

- fix for `invariant_booleans` when analyzing for loops with no condition
- new `avoid_types_as_parameter_names` lint
- new `avoid_renaming_method_parameters` lint

# 0.1.44

- new `avoid_relative_lib_imports` lint
- new `unnecessary_parenthesis` lint
- fix to `prefer_const_literals_to_create_immutables` to handle undefined classes gracefully
- updates to `prefer_const_declarations` to support optional `new` and `const`
- `prefer_const_declarations` updated to check locals
- fixes to `invariant_booleans`
- bumped SDK lower bound to `2.0.0-dev`
- build and workflow improvements: rule template fixes; formatting and header validation
- miscellaneous documentation fixes

# 0.1.43

- new `prefer_const_declarations.dart` lint
- new `prefer_const_literals_to_create_immutables` lint
- miscellaneous documentation improvements

# 0.1.42

- added support for external constructors in `avoid_unused_constructor_parameters`
- added code reference resolution docs for `comment_references`

# 0.1.41

- broadened `args` package dependency to support versions `1.*`

# 0.1.40

- `avoid_unused_constructor_parameters` updated to better handle redirecting factory constructors
- `avoid_returning_this` improvements
- `prefer_bool_in_asserts` improvements
- miscellaneous documentation fixes

# 0.1.39

- `prefer_interpolation_to_compose_strings` updated to allow concatenation of two non-literal strings
- `prefer_interpolation_to_compose_strings` updated to allow `+=`
- lots of rule documentation fixes and enhancements
- fix for `prefer_const_constructors_in_immutables` false positive with redirecting factory constructors

# 0.1.38

- `public_member_api_docs` fix for package URIs

# 0.1.37

- `avoid_positional_boolean_parameters` updated to allow booleans in operator declarations
- `comment_references` fixed to handle incomplete references
- `non_constant_identifier_names` updated to allow underscores around numbers

# 0.1.36

- new `avoid_unused_constructor_parameters` lint
- new `prefer_bool_in_asserts` lint
- new `prefer_typing_uninitialized_variables` lint
- new `unnecessary_statements` lint
- `public_member_api_docs` updated to only lint source in `lib/`
- 'avoid_empty_else' fixed to ignore synthetic `EmptyStatement`s
- updated library prefix checking to allow leading `$`s
- miscellaneous documentation fixes
- Dart SDK constraints restored (removed unneeded `2.0.0-dev.infinity` constraint)

# 0.1.35

- linter engine updated to use new analysis driver

# 0.1.34

## Features

- `non_constant_identifier_names` extended to include named constructors
- SDK constraint broadened to `2.0.0-dev.infinity`
- improved `prefer_final_fields` performance

## Fixes

- fixes to `unnecessary_overrides` (`noSuchMethod` handling, return type narrowing, special casing of documented `super` calls)
- fix to `non_constant_identifier_names` to handle identifiers with no name
- fixes to `prefer_const_constructors` to support list literals
- fixes to `recursive_getters`
- fixes to `cascade_invocations`

# 0.1.33

## Features

- new `prefer_const_constructors_in_immutables` lint
- new `always_put_required_named_parameters_first` lint
- new `prefer_asserts_in_initializer_lists` lint
- support for running in `--benchmark` mode
- new `prefer_single_quote_strings` lint

## Fixes

- docs for `avoid_setters_without_getters`
- fix to `directives_ordering` to work with part directives located after exports
- fixes to `cascade_invocations` false positives
- fixes to `literal_only_boolean_expressions` false positives
- fix to ensure `cascade_invocations` only lints method invocations if target is a simple identifier
- fixes to `use_string_buffers` false positives
- fixes to `prefer_const_constructors`

# 0.1.32

- Lint stats (`-s`) output now sorted.

# 0.1.31

- New `prefer_foreach` lint.
- New `use_string_buffers` rule.
- New `unnecessary_overrides` rule.
- New `join_return_with_assignment_when_possible` rule.
- New `use_to_and_as_if_applicable` rule.
- New `avoid_setters_without_getters` rule.
- New `always_put_control_body_on_new_line` rule.
- New `avoid_positional_boolean_parameters` rule.
- New `always_require_non_null_named_parameters` rule.
- New `prefer_conditional_assignment` rule.
- New `avoid_types_on_closure_parameters` rule.
- New `always_put_control_body_on_new_line` rule.
- New `use_setters_to_change_properties` rule.
- New `avoid_returning_this` rule.
- New `avoid_annotating_with_dynamic_when_not_required` rule.
- New `prefer_constructors_over_static_methods` rule.
- New `avoid_returning_null` rule.
- New `avoid_classes_with_only_static_members` rule.
- New `avoid_null_checks_in_equality_operators` rule.
- New `avoid_catches_without_on_clauses` rule.
- New `avoid_catching_errors` rule.
- New `use_rethrow_when_possible` rule.
- Many lint fixes (notably `prefer_final_fields`, `unnecessary_lambdas`, `await_only_futures`, `cascade_invocations`, `avoid_types_on_closure_parameters`, and `overridden_fields`).
- Significant performance improvements for `prefer_interpolation_to_compose_strings`.
- New `unnecessary_this` rule.
- New `prefer_initializing_formals` rule.

# 0.1.30

- New `avoid_function_literals_in_foreach_calls` lint.
- New `avoid_slow_async_io` lint.
- New `cascade_invocations` lint.
- New `directives_ordering` lint.
- New `no_adjacent_strings_in_list` lint.
- New `no_duplicate_case_values` lint.
- New `omit_local_variable_types` lint.
- New `prefer_adjacent_string_concatenation` lint.
- New `prefer_collection_literals` lint.
- New `prefer_const_constructors` lint.
- New `prefer_contains` lint.
- New `prefer_expression_function_bodies` lint.
- New `prefer_function_declarations_over_variables` lint.
- New `prefer_initializing_formals` lint.
- New `prefer_interpolation_to_compose_strings` lint.
- New `prefer_is_empty` lint.
- New `recursive_getters` lint.
- New `unnecessary_brace_in_string_interps` lint.
- New `unnecessary_lambdas` lint.
- New `unnecessary_null_aware_assignments` lint.
- New `unnecessary_null_in_if_null_operators` lint.
- Miscellaneous bug fixes and codegen improvements.

# 0.1.29

- New `cascade_invocations` lint.
- Expand `await_only_futures` to accept classes that extend or implement `Future`.
- Improve camel case regular expression tests to accept `$`s.
- Fixes to `parameter_assignments` (improved getter handling and an NPE).

# 0.1.27

- Fixed cast exception in `dart_type_utilities` (dart-lang/sdk#27405).
- New `parameter_assignments` lint.
- New `prefer_final_fields` lint.
- New `prefer_final_locals` lint.
- Markdown link fixes in docs (#306).
- Miscellaneous solo test running fixes and introduction of `solo_debug` (#304).

# 0.1.26

- Updated tests to use package `test` (#302).

# 0.1.25

- Fixed false positive on `[]=` in `always_declare_return_types` (#300).
- New `invariant_booleans` lint.
- New `literal_only_boolean_expressions` lint.
- Fixed `camel_case_types` to allow `$` in identifiers (#290).

# 0.1.24

- Internal updates to keep up with changes in the analyzer package.
- Updated `close_sinks` to respect calls to `destroy` (#282).
- Fixed `only_throw_errors` to report on the expression not node.

# 0.1.23

- Removed `whitespace_around_ops` pending re-name and re-design (#249).

# 0.1.22

- Grinder support (`rule:rule_name` and `docs:location`) for rule stub and doc generation (respectively).
- Fix to allow leading underscores in `non_constant_identifier_names`.
- New `valid_regexps` lint (#277).
- New `whitespace_around_ops` lint (#249).
- Fix to `overridden_fields` to flag overridden static fields (#274).
- New `list_remove_unrelated_type` to detect passing a non-`T` value to `List.remove()`` (#271).
- New `empty_catches` lint to catch empty catch blocks (#43).
- Fixed `close_sinks` false positive (#268).
- `linter` support for `--strong` to allow for running linter in strong mode.

# 0.1.21

- New `only_throw_errors` lint.
- New lint to check for `empty_statements` (#259).
- Fixed NSME when file contents cannot be read (#260).
- Fixed unsafe cast in `iterable_contains_unrelated_type` (#267).

# 0.1.20

- New `cancel_subscriptions` lint.

# 0.1.19

- New `close_sinks` lint.
- Fixes to `iterable_contains_unrelated_type `.

# 0.1.18

- Fix NSME in `iterable_contains_unrelated_type` (#245).
- Fixed typo in `comment_references` error description.
- Fix `overriden_field` false positive (#246).
- Rename linter binary `lints` option to `rules` (#248).
- Help doc tweaks.

# 0.1.17

- Fix to `public_member_api_docs` to check for documented getters when checking setters (#237).
- New `iterable_contains_unrelated_type` lint to detect when `Iterable.contains` is invoked with an object of an unrelated type.
- New `comment_references` lint to ensure identifiers referenced in docs are in scope (#240).

# 0.1.16

- Fix for false positive in `overriden_field`s.
- New `unrelated_type_equality_checks` lint.
- Fix to accept `$` identifiers in string interpolation lint (#214).
- Update to new `plugin` API (`0.2.0`).
- Strong mode cleanup.

# 0.1.15

- Fix to allow simple getter/setters when a decl is ``@protected` (#215).
- Fix to not require type params in `is` checks (#227).
- Fix to not flag field formal identifiers in parameters (#224).
- Fix to respect filters when calculating error codes (#198).
- Fix to allow `const` and `final` vars to be initialized to null (#210).
- Fix to respect commented blocks in `empty_constructor_bodies` (#209).
- Fix to check types on list/map literals (#199).
- Fix to skip `main` when checking for API docs (#207).
- Fix to allow leading `$` in type names (#220).
- Fix to ignore private typedefs when checking for types (#216).
- New `test_types_in_equals` lint.
- New `await_only_futures` lint.
- New `throw_in_finally` lint.
- New `control_flow_in_finally` lint.

# 0.1.14

- Fix to respect `@optionalTypeArgs` (#196).
- Lint to warn if a field overrides or hides other field.
- Fix to allow single char UPPER_CASE non-constants (#201).
- Fix to accept casts to dynamic (#195).

# 0.1.13

- Fix to skip overriding members in API doc checks (`public_member_api_docs`).
- Fix to suppress lints on synthetic nodes/tokens (#193).
- Message fixes (`annotate_overrides`, `public_member_api_docs`).
- Fix to exclude setters from return type checks (#192).

# 0.1.12

- Fix to address `LibraryNames` regexp that in pathological cases went exponential.

# 0.1.11

- Doc generation improvements (now with options samples).
- Lint to sort unnamed constructors first (#187).
- Lint to ensure public members have API docs (#188).
- Lint to ensure constructors are sorted first (#186).
- Lint for `hashCode` and `==` (#168).
- Lint to detect un-annotated overrides (#167).
- Fix to ignore underscores in public APIs (#153).
- Lint to check for return types on setters (#122).
- Lint to flag missing type params (#156).
- Lint to avoid inits to `null` (#160).

# 0.1.10

- Updated to use `analyzer` `0.27.0`.
- Updated options processing to handle untyped maps (dart-lang/sdk#25126).

# 0.1.9

- Fix `type_annotate_public_apis` to properly handle getters/setters (#151; dart-lang/sdk#25092).

# 0.1.8

- Fix to protect against errors in linting invalid source (dart-lang/sdk#24910).
- Added `avoid_empty_else` lint rule (dart-lang/sdk#224936).

# 0.1.7

- Fix to `package_api_docs` (dart-lang/sdk#24947; #154).

# 0.1.6

- Fix to `package_prefixed_library_names` (dart-lang/sdk#24947; #154).

# 0.1.5

- Added `prefer_is_not_empty` lint rule (#143).
- Added `type_annotate_public_apis` lint rule (#24).
- Added `avoid_as` lint rule (#145).
- Fixed `non_constant_identifier_names` rule to special case underscore identifiers in callbacks.
- Fix to escape `_`s in callback type validation (addresses false positives in `always_specify_types`) (#147).

# 0.1.4

- Added `always_declare_return_types` lint rule (#146).
- Improved `always_specify_types` to detect missing types in declared identifiers and narrowed source range to the token.
- Added `implementation_imports` lint rule (#33).
- Test performance improvements.

# 0.1.3+5

- Added `always_specify_types` lint rule (#144).

# 0.1.3+4

- Fixed linter registry memory leaks.

# 0.1.3

- Fixed various options file parsing issues.

# 0.1.2

- Fixed false positives in `unnecessary_brace_in_string_interp` lint. Fix #112.

# 0.1.1

- Internal code and dependency constraint cleanup.

# 0.1.0

- Initial stable release.

# 0.0.2+1

- Added machine output option. Fix #69.
- Fixed resolution of files in `lib/` to use a `package:` URI. Fix #49.
- Tightened up `analyzer` package constraints.
- Fixed false positives in `one_member_abstracts` lint. Fix #64.

# 0.0.2

- Initial push to pub.<|MERGE_RESOLUTION|>--- conflicted
+++ resolved
@@ -1,8 +1,7 @@
-<<<<<<< HEAD
-# master
+# 1.29.0-dev
 
 - New lint: `enable_null_safety`
-=======
+
 # 1.28.0
 
 - update `avoid_redundant_argument_values` to work with enum declarations
@@ -223,7 +222,6 @@
 - fixed false positive in `omit_local_variable_types`
 - fixed false positive in `use_rethrow_when_possible`
 - performance improvements for `annotate_overrides`, `prefer_contains`, and `prefer_void_to_null`
->>>>>>> aae094d5
 
 # 1.8.0
 
