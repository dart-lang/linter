// Copyright (c) 2019, the Dart project authors. Please see the AUTHORS file
// for details. All rights reserved. Use of this source code is governed by a
// BSD-style license that can be found in the LICENSE file.

// ignore_for_file: file_names
import 'package:analyzer/dart/ast/ast.dart';
import 'package:analyzer/dart/ast/visitor.dart';

import '../analyzer.dart';

const _desc = r"Prefer 'for' elements when building maps from iterables.";

const _details = r'''
<<<<<<< HEAD

When building maps from iterables, it is preferable to use for elements.
=======
When building maps from iterables, it is preferable to use 'for' elements.

Using 'for' elements brings several benefits including:

- Performance
- Flexibility
- Readability
- Improved type inference
- Improved interaction with null safety

>>>>>>> cd1fe53f

**BAD:**
```dart
Map<String, WidgetBuilder>.fromIterable(
  kAllGalleryDemos,
  key: (demo) => '${demo.routeName}',
  value: (demo) => demo.buildRoute,
);

```

**GOOD:**
```dart
return {
  for (var demo in kAllGalleryDemos)
    '${demo.routeName}': demo.buildRoute,
};
```

**GOOD:**
```dart
// Map<int, Student> is not required, type is inferred automatically.
final pizzaRecipients = {
  ...studentLeaders,
  for (var student in classG)
    if (student.isPassing) student.id: student,
};
```
''';

class PreferForElementsToMapFromIterable extends LintRule {
  PreferForElementsToMapFromIterable()
      : super(
            name: 'prefer_for_elements_to_map_fromIterable',
            description: _desc,
            details: _details,
            group: Group.style);

  @override
  void registerNodeProcessors(
      NodeLintRegistry registry, LinterContext context) {
    var visitor = _Visitor(this, context);
    registry.addInstanceCreationExpression(this, visitor);
  }
}

class _Visitor extends SimpleAstVisitor<void> {
  final LintRule rule;
  final LinterContext context;

  _Visitor(this.rule, this.context);

  @override
  void visitInstanceCreationExpression(InstanceCreationExpression creation) {
    var element = creation.constructorName.staticElement;
    if (element == null ||
        element.name != 'fromIterable' ||
        element.enclosingElement3 != context.typeProvider.mapElement) {
      return;
    }

    //
    // Ensure that the arguments have the right form.
    //
    var arguments = creation.argumentList.arguments;
    if (arguments.length != 3) {
      return;
    }

    var secondArg = arguments[1];
    var thirdArg = arguments[2];

    Expression? extractBody(FunctionExpression expression) {
      var body = expression.body;
      if (body is ExpressionFunctionBody) {
        return body.expression;
      } else if (body is BlockFunctionBody) {
        var statements = body.block.statements;
        if (statements.length == 1) {
          var statement = statements.first;
          if (statement is ReturnStatement) {
            return statement.expression;
          }
        }
      }
      return null;
    }

    FunctionExpression? extractClosure(String name, Expression argument) {
      if (argument is NamedExpression && argument.name.label.name == name) {
        var expression = argument.expression.unParenthesized;
        if (expression is FunctionExpression) {
          var parameters = expression.parameters?.parameters;
          if (parameters != null &&
              parameters.length == 1 &&
              parameters.first.isRequired) {
            if (extractBody(expression) != null) {
              return expression;
            }
          }
        }
      }
      return null;
    }

    var keyClosure =
        extractClosure('key', secondArg) ?? extractClosure('key', thirdArg);
    var valueClosure =
        extractClosure('value', thirdArg) ?? extractClosure('value', secondArg);
    if (keyClosure == null || valueClosure == null) {
      return;
    }

    rule.reportLint(creation);
  }
}<|MERGE_RESOLUTION|>--- conflicted
+++ resolved
@@ -11,10 +11,7 @@
 const _desc = r"Prefer 'for' elements when building maps from iterables.";
 
 const _details = r'''
-<<<<<<< HEAD
 
-When building maps from iterables, it is preferable to use for elements.
-=======
 When building maps from iterables, it is preferable to use 'for' elements.
 
 Using 'for' elements brings several benefits including:
@@ -25,7 +22,6 @@
 - Improved type inference
 - Improved interaction with null safety
 
->>>>>>> cd1fe53f
 
 **BAD:**
 ```dart
