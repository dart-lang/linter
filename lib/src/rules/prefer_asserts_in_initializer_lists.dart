// Copyright (c) 2017, the Dart project authors. Please see the AUTHORS file
// for details. All rights reserved. Use of this source code is governed by a
// BSD-style license that can be found in the LICENSE file.

import 'package:analyzer/dart/ast/ast.dart';
import 'package:analyzer/dart/ast/visitor.dart';
import 'package:analyzer/dart/element/element.dart';

import '../analyzer.dart';
import '../ast.dart';

const _desc = r'Prefer putting asserts in initializer lists.';

const _details = r'''
<<<<<<< HEAD

**DO** put asserts in initializer list for constructors with only asserts in
their body.
=======
**DO** put asserts in initializer lists.
>>>>>>> cd1fe53f

**GOOD:**
```dart
class A {
  A(int a) : assert(a != 0);
}
```

**BAD:**
```dart
class A {
  A(int a) {
    assert(a != 0);
  }
}
```
''';

class PreferAssertsInInitializerLists extends LintRule {
  PreferAssertsInInitializerLists()
      : super(
            name: 'prefer_asserts_in_initializer_lists',
            description: _desc,
            details: _details,
            group: Group.style);

  @override
  void registerNodeProcessors(
      NodeLintRegistry registry, LinterContext context) {
    var visitor = _Visitor(this);
    registry.addClassDeclaration(this, visitor);
    registry.addConstructorDeclaration(this, visitor);
  }
}

class _AssertVisitor extends RecursiveAstVisitor {
  final ConstructorElement constructorElement;
  final _ClassAndSuperClasses? classAndSuperClasses;

  bool needInstance = false;

  _AssertVisitor(this.constructorElement, this.classAndSuperClasses);

  @override
  void visitSimpleIdentifier(SimpleIdentifier node) {
    var element = getWriteOrReadElement(node);

    // use method
    needInstance = needInstance ||
        element is MethodElement && !element.isStatic && _hasMethod(element);

    // use property accessor not used as field formal parameter
    needInstance = needInstance ||
        element is PropertyAccessorElement &&
            !element.isStatic &&
            _hasAccessor(element) &&
            !_paramMatchesField(element, constructorElement.parameters);
  }

  @override
  void visitThisExpression(ThisExpression node) {
    needInstance = true;
  }

  bool _hasAccessor(PropertyAccessorElement element) {
    var classes = classAndSuperClasses?.classes;
    return classes != null && classes.contains(element.enclosingElement3);
  }

  bool _hasMethod(MethodElement element) {
    var classes = classAndSuperClasses?.classes;
    return classes != null && classes.contains(element.enclosingElement3);
  }

  bool _paramMatchesField(
      PropertyAccessorElement element, List<ParameterElement> parameters) {
    for (var p in parameters) {
      ParameterElement? parameterElement = p;
      if (parameterElement is SuperFormalParameterElement) {
        parameterElement = parameterElement.superConstructorParameter;
      }

      if (parameterElement is FieldFormalParameterElement) {
        if (parameterElement.field?.getter == element) {
          return true;
        }
      }
    }
    return false;
  }
}

/// Lazy cache of elements.
class _ClassAndSuperClasses {
  final ClassElement? element;
  final Set<InterfaceElement> _classes = {};

  _ClassAndSuperClasses(this.element);

  /// The [element] and its super classes, including mixins.
  Set<InterfaceElement> get classes {
    if (_classes.isEmpty) {
      void addRecursively(InterfaceElement? element) {
        if (element != null && _classes.add(element)) {
          for (var t in element.mixins) {
            addRecursively(t.element2);
          }
          addRecursively(element.supertype?.element2);
        }
      }

      addRecursively(element);
    }

    return _classes;
  }
}

class _Visitor extends SimpleAstVisitor<void> {
  final LintRule rule;

  _ClassAndSuperClasses? _classAndSuperClasses;

  _Visitor(this.rule);

  @override
  void visitClassDeclaration(ClassDeclaration node) {
    _classAndSuperClasses = _ClassAndSuperClasses(node.declaredElement2);
  }

  @override
  void visitConstructorDeclaration(ConstructorDeclaration node) {
    var declaredElement = node.declaredElement2;
    if (declaredElement == null || declaredElement.isFactory) return;

    var body = node.body;
    if (body is BlockFunctionBody) {
      for (var statement in body.block.statements) {
        if (statement is! AssertStatement) break;

        var assertVisitor =
            _AssertVisitor(declaredElement, _classAndSuperClasses);
        statement.visitChildren(assertVisitor);
        if (!assertVisitor.needInstance) {
          rule.reportLintForToken(statement.beginToken);
        }
      }
    }
  }
}<|MERGE_RESOLUTION|>--- conflicted
+++ resolved
@@ -12,13 +12,8 @@
 const _desc = r'Prefer putting asserts in initializer lists.';
 
 const _details = r'''
-<<<<<<< HEAD
 
-**DO** put asserts in initializer list for constructors with only asserts in
-their body.
-=======
 **DO** put asserts in initializer lists.
->>>>>>> cd1fe53f
 
 **GOOD:**
 ```dart
