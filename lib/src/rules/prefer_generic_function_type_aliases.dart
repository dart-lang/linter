--- conflicted
+++ resolved
@@ -17,7 +17,7 @@
 parameterization that users might want to express. Generic function type aliases
 (`typedef F = void Function()`) fixed that issue.
 
-For consistency and readability reasons, it's better to only use one syntax and
+For consistancy and readability reasons, it's better to only use one syntax and
 thus prefer generic function type aliases.
 
 **BAD:**
@@ -54,12 +54,7 @@
   _Visitor(this.rule);
 
   @override
-<<<<<<< HEAD
-  visitFunctionTypeAlias(FunctionTypeAlias node) {
-    rule.reportLint(node.name);
-=======
   void visitFunctionTypeAlias(FunctionTypeAlias node) {
     rule.reportLint(node);
->>>>>>> 698b97ad
   }
 }