// Copyright (c) 2018, the Dart project authors. Please see the AUTHORS file
// for details. All rights reserved. Use of this source code is governed by a
// BSD-style license that can be found in the LICENSE file.

import 'package:analyzer/dart/ast/ast.dart';
import 'package:analyzer/dart/ast/token.dart';
import 'package:analyzer/dart/ast/visitor.dart';
import 'package:analyzer/dart/element/element.dart';

import '../analyzer.dart';

const _desc = r'Avoid types as parameter names.';

const _details = r'''
**AVOID** using a parameter name that is the same as an existing type.

**BAD:**
```dart
m(f(int));
```

**GOOD:**
```dart
m(f(int v));
```

''';

class AvoidTypesAsParameterNames extends LintRule {
  static const LintCode code = LintCode('avoid_types_as_parameter_names',
      "The parameter name '{0}' matches a visible type name.",
      correctionMessage:
          'Try adding a name for the parameter or changing the parameter name '
          'to not match an existing type.');

  AvoidTypesAsParameterNames()
      : super(
            name: 'avoid_types_as_parameter_names',
            description: _desc,
            details: _details,
            group: Group.errors);

  @override
  LintCode get lintCode => code;

  @override
  void registerNodeProcessors(
      NodeLintRegistry registry, LinterContext context) {
    var visitor = _Visitor(this, context);
    registry.addFormalParameterList(this, visitor);
    registry.addCatchClause(this, visitor);
  }
}

class _Visitor extends SimpleAstVisitor<void> {
  final LintRule rule;
  final LinterContext context;

  _Visitor(this.rule, this.context);

  @override
  void visitCatchClause(CatchClause node) {
    var parameter = node.exceptionParameter;
    if (parameter != null && _isTypeName(node, parameter.name)) {
      rule.reportLint(parameter, arguments: [parameter.name.lexeme]);
    }
  }

  @override
  void visitFormalParameterList(FormalParameterList node) {
    for (var parameter in node.parameters) {
      var declaredElement = parameter.declaredElement;
      var name = parameter.name;
      if (declaredElement != null &&
          declaredElement is! FieldFormalParameterElement &&
<<<<<<< HEAD
          identifier != null &&
          _isTypeName(node, identifier)) {
        rule.reportLint(identifier);
      }
    }
  }

  bool _isTypeName(AstNode scope, SimpleIdentifier node) {
    // TODO (asashour): the below sections should be removed once
    // https://github.com/dart-lang/sdk/issues/46753 is fixed
    var parent = scope.parent;
    if (parent is FunctionExpression &&
        _isTypeParameter(parent.typeParameters, node)) {
      return true;
    }
    var classDeclaration = parent?.thisOrAncestorOfType<ClassDeclaration>();
    if (classDeclaration != null &&
        _isTypeParameter(classDeclaration.typeParameters, node)) {
      return true;
    }
    if (parent is GenericFunctionType &&
        _isTypeParameter(parent.typeParameters, node)) {
      return true;
    }
    var result = context.resolveNameInScope(node.name, false, scope);
=======
          declaredElement.hasImplicitType &&
          name != null &&
          _isTypeName(node, name)) {
        rule.reportLintForToken(name, arguments: [name.lexeme]);
      }
    }
  }

  bool _isTypeName(AstNode scope, Token name) {
    var result = context.resolveNameInScope(name.lexeme, false, scope);
>>>>>>> ec373f4f
    if (result.isRequestedName) {
      var element = result.element;
      return element is ClassElement || element is TypeAliasElement;
    }
    return false;
  }

  bool _isTypeParameter(
          TypeParameterList? typeParameters, SimpleIdentifier node) =>
      typeParameters?.typeParameters
          .any((element) => element.name.name == node.name) ??
      false;
}<|MERGE_RESOLUTION|>--- conflicted
+++ resolved
@@ -73,33 +73,6 @@
       var name = parameter.name;
       if (declaredElement != null &&
           declaredElement is! FieldFormalParameterElement &&
-<<<<<<< HEAD
-          identifier != null &&
-          _isTypeName(node, identifier)) {
-        rule.reportLint(identifier);
-      }
-    }
-  }
-
-  bool _isTypeName(AstNode scope, SimpleIdentifier node) {
-    // TODO (asashour): the below sections should be removed once
-    // https://github.com/dart-lang/sdk/issues/46753 is fixed
-    var parent = scope.parent;
-    if (parent is FunctionExpression &&
-        _isTypeParameter(parent.typeParameters, node)) {
-      return true;
-    }
-    var classDeclaration = parent?.thisOrAncestorOfType<ClassDeclaration>();
-    if (classDeclaration != null &&
-        _isTypeParameter(classDeclaration.typeParameters, node)) {
-      return true;
-    }
-    if (parent is GenericFunctionType &&
-        _isTypeParameter(parent.typeParameters, node)) {
-      return true;
-    }
-    var result = context.resolveNameInScope(node.name, false, scope);
-=======
           declaredElement.hasImplicitType &&
           name != null &&
           _isTypeName(node, name)) {
@@ -110,7 +83,6 @@
 
   bool _isTypeName(AstNode scope, Token name) {
     var result = context.resolveNameInScope(name.lexeme, false, scope);
->>>>>>> ec373f4f
     if (result.isRequestedName) {
       var element = result.element;
       return element is ClassElement || element is TypeAliasElement;
