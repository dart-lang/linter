--- conflicted
+++ resolved
@@ -254,11 +254,10 @@
   /// Also adds the declaration of [element] if it is a public static accessor
   /// or static method on a public top-level element.
   void _addDeclaration(Element element) {
-<<<<<<< HEAD
     // First add the enclosing top-level declaration.
     var enclosingTopLevelElement = element.thisOrAncestorMatching((a) =>
-        a.enclosingElement3 == null ||
-        a.enclosingElement3 is CompilationUnitElement);
+        a.enclosingElement == null ||
+        a.enclosingElement is CompilationUnitElement);
     var enclosingTopLevelDeclaration = declarationMap[enclosingTopLevelElement];
     if (enclosingTopLevelDeclaration != null) {
       declarations.add(enclosingTopLevelDeclaration);
@@ -269,7 +268,7 @@
     if (element.isPrivate) {
       return;
     }
-    var enclosingElement = element.enclosingElement3;
+    var enclosingElement = element.enclosingElement;
     if (enclosingElement == null || enclosingElement.isPrivate) {
       return;
     }
@@ -286,14 +285,6 @@
           declarations.add(declaration);
         }
       }
-=======
-    var enclosingElement = element.thisOrAncestorMatching((a) =>
-        a.enclosingElement == null ||
-        a.enclosingElement is CompilationUnitElement);
-    var enclosingDeclaration = declarationMap[enclosingElement];
-    if (enclosingDeclaration != null) {
-      declarations.add(enclosingDeclaration);
->>>>>>> 104a1977
     }
   }
 }
