// Copyright (c) 2022, the Dart project authors. Please see the AUTHORS file
// for details. All rights reserved. Use of this source code is governed by a
// BSD-style license that can be found in the LICENSE file.

import 'dart:collection';

import 'package:analyzer/dart/ast/ast.dart';
import 'package:analyzer/dart/ast/visitor.dart';
import 'package:analyzer/dart/element/element.dart';
import 'package:analyzer/dart/element/type.dart';

import '../analyzer.dart';

const _desc = 'Unreachable top-level members in executable libraries.';

const _details = r'''
Top-level members in an executable library should be used directly inside this
library.  An executable library is a library that contains a `main` top-level
function or that contains a top-level function annotated with
`@pragma('vm:entry-point')`).  Executable libraries are not usually imported
and it's better to avoid defining unused members.

This rule assumes that an executable library isn't imported by other files
except to execute its `main` function.

**BAD:**

```dart
main() {}
void f() {}
```

**GOOD:**

```dart
main() {
  f();
}
void f() {}
```

''';

class UnreachableFromMain extends LintRule {
  UnreachableFromMain()
      : super(
          name: 'unreachable_from_main',
          description: _desc,
          details: _details,
          group: Group.style,
          maturity: Maturity.experimental,
        );

  @override
  void registerNodeProcessors(
    NodeLintRegistry registry,
    LinterContext context,
  ) {
    var visitor = _Visitor(this);
    registry.addCompilationUnit(this, visitor);
  }
}

class _Visitor extends SimpleAstVisitor<void> {
  _Visitor(this.rule);

  final LintRule rule;

  @override
  void visitCompilationUnit(CompilationUnit node) {
    // TODO(a14n): add support of libs with parts
    if (node.directives.whereType<PartOfDirective>().isNotEmpty) return;
    if (node.directives.whereType<PartDirective>().isNotEmpty) return;

    var declarations = <Declaration>{};

    void addStaticMember(ClassMember member) {
      if (member is FieldDeclaration && member.isStatic) {
        for (var field in member.fields.variables) {
          var e = field.declaredElement2;
          if (e != null && e.isPublic) {
            declarations.add(field);
          }
        }
      } else if (member is MethodDeclaration && member.isStatic) {
        var e = member.declaredElement2;
        if (e != null && e.isPublic) {
          declarations.add(member);
        }
      }
    }

    // Gather all of the top-level and static declarations which we may wish to
    // report on.
    for (var declaration in node.declarations) {
      if (declaration is TopLevelVariableDeclaration) {
        declarations.addAll(declaration.variables.variables);
      } else {
        declarations.add(declaration);
        var declaredElement = declaration.declaredElement2;
        if (declaredElement == null || declaredElement.isPrivate) {
          continue;
        }
        if (declaration is MixinDeclaration) {
          declaration.members.forEach(addStaticMember);
        } else if (declaration is ClassDeclaration) {
          declaration.members.forEach(addStaticMember);
        } else if (declaration is EnumDeclaration) {
          declaration.members.forEach(addStaticMember);
        } else if (declaration is ExtensionDeclaration) {
          declaration.members.forEach(addStaticMember);
        }
      }
    }

    var entryPoints = declarations.where(_isEntryPoint).toList();
    if (entryPoints.isEmpty) return;

    // Map all of the top-level and static declarations to the element(s) which
    // each declares.
    var declarationByElement = <Element, Declaration>{};
<<<<<<< HEAD
    for (var declaration in declarations) {
      var element = declaration.declaredElement2;
=======
    for (var declaration in topDeclarations) {
      var element = declaration.declaredElement;
>>>>>>> e5a079a1
      if (element != null) {
        declarationByElement[element] = declaration;
        if (element is TopLevelVariableElement) {
          var getter = element.getter;
          if (getter != null) declarationByElement[getter] = declaration;
          var setter = element.setter;
          if (setter != null) declarationByElement[setter] = declaration;
        } else if (element is FieldElement) {
          var getter = element.getter;
          if (getter != null) declarationByElement[getter] = declaration;
          var setter = element.setter;
          if (setter != null) declarationByElement[setter] = declaration;
        }
      }
    }

    // The set of the declarations which each top-level declaration references.
    var dependencies = <Declaration, Set<Declaration>>{};

    // Map each declaration to the collection of declarations which are
    // referenced within its body.
    for (var declaration in declarations) {
      var visitor = _IdentifierVisitor(declarationByElement);
      declaration.accept(visitor);
      dependencies[declaration] = visitor.declarations;
    }

    var usedMembers = entryPoints.toSet();
    var declarationsToCheck = Queue.of(usedMembers);

    // Loop through declarations which are reachable from the set of
    // entry-points. We mark each such declaration as "used", and add its
    // dependencies to the queue to loop through. Once the queue is empty,
    // `usedMembers` contains every declaration reachable from an entry-point.
    while (declarationsToCheck.isNotEmpty) {
      var declaration = declarationsToCheck.removeLast();
      for (var dep in dependencies[declaration]!) {
        if (usedMembers.add(dep)) {
          declarationsToCheck.add(dep);
        }
      }
    }

<<<<<<< HEAD
    var unusedMembers = declarations.difference(usedMembers).where((e) {
      var element = e.declaredElement2;
=======
    var unusedMembers = topDeclarations.difference(usedMembers).where((e) {
      var element = e.declaredElement;
>>>>>>> e5a079a1
      return element != null &&
          element.isPublic &&
          !element.hasVisibleForTesting;
    });

    for (var member in unusedMembers) {
      if (member is NamedCompilationUnitMember) {
        rule.reportLintForToken(member.name);
      } else if (member is VariableDeclaration) {
        rule.reportLintForToken(member.name);
      } else if (member is ExtensionDeclaration) {
        rule.reportLintForToken(
            member.name ?? member.firstTokenAfterCommentAndMetadata);
      } else {
        rule.reportLintForToken(member.firstTokenAfterCommentAndMetadata);
      }
    }
  }

  bool _isEntryPoint(Declaration e) =>
      e is FunctionDeclaration &&
      (e.name.lexeme == 'main' || e.metadata.any(_isPragmaVmEntry));

  bool _isPragmaVmEntry(Annotation annotation) {
    if (!annotation.isPragma) return false;
    var value = annotation.elementAnnotation?.computeConstantValue();
    if (value == null) return false;
    var name = value.getField('name');
    return name != null &&
        name.hasKnownValue &&
        name.toStringValue() == 'vm:entry-point';
  }
}

/// A visitor which gathers the declarations of the identifiers it visits.
class _IdentifierVisitor extends RecursiveAstVisitor {
  Map<Element, Declaration> declarationMap;

  Set<Declaration> declarations = {};

  _IdentifierVisitor(this.declarationMap);

  @override
  void visitAssignmentExpression(AssignmentExpression node) {
    _visitCompoundAssignmentExpression(node);
    super.visitAssignmentExpression(node);
  }

  @override
  void visitPostfixExpression(PostfixExpression node) {
    _visitCompoundAssignmentExpression(node);
    super.visitPostfixExpression(node);
  }

  @override
  void visitPrefixExpression(PrefixExpression node) {
    _visitCompoundAssignmentExpression(node);
    super.visitPrefixExpression(node);
  }

  @override
  void visitSimpleIdentifier(SimpleIdentifier node) {
    if (!node.inDeclarationContext()) {
      var e = node.staticElement;
      if (e != null) {
        _addDeclaration(e);
      }
    }
    super.visitSimpleIdentifier(node);
  }

  void _visitCompoundAssignmentExpression(CompoundAssignmentExpression node) {
    var readElement = node.readElement;
    if (readElement != null) {
      _addDeclaration(readElement);
    }
    var writeElement = node.writeElement;
    if (writeElement != null) {
      _addDeclaration(writeElement);
    }
  }

  /// Adds the declaration of the top-level element which contains [element] to
  /// [declarations], if it is found in [declarationMap].
  ///
  /// Also adds the declaration of [element] if it is a public static accessor
  /// or static method on a public top-level element.
  void _addDeclaration(Element element) {
    // First add the enclosing top-level declaration.
    var enclosingTopLevelElement = element.thisOrAncestorMatching((a) =>
        a.enclosingElement3 == null ||
        a.enclosingElement3 is CompilationUnitElement);
    var enclosingTopLevelDeclaration = declarationMap[enclosingTopLevelElement];
    if (enclosingTopLevelDeclaration != null) {
      declarations.add(enclosingTopLevelDeclaration);
    }

    // Also add [element]'s declaration if it is a static accessor or static
    // method.
    if (element.isPrivate) {
      return;
    }
    var enclosingElement = element.enclosingElement3;
    if (enclosingElement == null || enclosingElement.isPrivate) {
      return;
    }
    if (enclosingElement is InterfaceElement ||
        enclosingElement is ExtensionElement) {
      if (element is PropertyAccessorElement && element.isStatic) {
        var declaration = declarationMap[element];
        if (declaration != null) {
          declarations.add(declaration);
        }
      } else if (element is MethodElement && element.isStatic) {
        var declaration = declarationMap[element];
        if (declaration != null) {
          declarations.add(declaration);
        }
      }
    }
  }
}

extension on Element {
  bool get isPragma => (library?.isDartCore ?? false) && name == 'pragma';
}

extension on Annotation {
  bool get isPragma {
    var element = elementAnnotation?.element;
    DartType type;
    if (element is ConstructorElement) {
      type = element.returnType;
    } else if (element is PropertyAccessorElement && element.isGetter) {
      type = element.returnType;
    } else {
      // Dunno what this is.
      return false;
    }
    return type is InterfaceType && type.element2.isPragma;
  }
}<|MERGE_RESOLUTION|>--- conflicted
+++ resolved
@@ -77,13 +77,13 @@
     void addStaticMember(ClassMember member) {
       if (member is FieldDeclaration && member.isStatic) {
         for (var field in member.fields.variables) {
-          var e = field.declaredElement2;
+          var e = field.declaredElement;
           if (e != null && e.isPublic) {
             declarations.add(field);
           }
         }
       } else if (member is MethodDeclaration && member.isStatic) {
-        var e = member.declaredElement2;
+        var e = member.declaredElement;
         if (e != null && e.isPublic) {
           declarations.add(member);
         }
@@ -97,7 +97,7 @@
         declarations.addAll(declaration.variables.variables);
       } else {
         declarations.add(declaration);
-        var declaredElement = declaration.declaredElement2;
+        var declaredElement = declaration.declaredElement;
         if (declaredElement == null || declaredElement.isPrivate) {
           continue;
         }
@@ -119,13 +119,8 @@
     // Map all of the top-level and static declarations to the element(s) which
     // each declares.
     var declarationByElement = <Element, Declaration>{};
-<<<<<<< HEAD
     for (var declaration in declarations) {
-      var element = declaration.declaredElement2;
-=======
-    for (var declaration in topDeclarations) {
       var element = declaration.declaredElement;
->>>>>>> e5a079a1
       if (element != null) {
         declarationByElement[element] = declaration;
         if (element is TopLevelVariableElement) {
@@ -169,13 +164,8 @@
       }
     }
 
-<<<<<<< HEAD
     var unusedMembers = declarations.difference(usedMembers).where((e) {
-      var element = e.declaredElement2;
-=======
-    var unusedMembers = topDeclarations.difference(usedMembers).where((e) {
       var element = e.declaredElement;
->>>>>>> e5a079a1
       return element != null &&
           element.isPublic &&
           !element.hasVisibleForTesting;
