--- conflicted
+++ resolved
@@ -1,8 +1,6 @@
 // Copyright (c) 2016, the Dart project authors. Please see the AUTHORS file
 // for details. All rights reserved. Use of this source code is governed by a
 // BSD-style license that can be found in the LICENSE file.
-
-import 'package:analyzer/dart/element/element.dart';
 
 import '../analyzer.dart';
 import '../util/unrelated_types_visitor.dart';
@@ -143,12 +141,6 @@
 
 class _Visitor extends UnrelatedTypesProcessors {
   _Visitor(super.rule, super.typeSystem, super.typeProvider);
-<<<<<<< HEAD
-=======
-
-  @override
-  InterfaceElement get interface => typeProvider.listElement;
->>>>>>> 29862360
 
   @override
   List<MethodDefinition> get methods => [
