// Copyright (c) 2017, the Dart project authors. Please see the AUTHORS file
// for details. All rights reserved. Use of this source code is governed by a
// BSD-style license that can be found in the LICENSE file.

import 'package:analyzer/dart/ast/ast.dart';
import 'package:analyzer/dart/ast/visitor.dart';
import 'package:analyzer/dart/element/nullability_suffix.dart';
import 'package:analyzer/dart/element/type.dart';

import '../analyzer.dart';
import '../extensions.dart';

const _desc = r'Avoid using `forEach` with a function literal.';

const _details = r'''
**AVOID** using `forEach` with a function literal.

The `for` loop enables a developer to be clear and explicit as to their intent.
A return in the body of the `for` loop returns from the body of the function,
where as a return in the body of the `forEach` closure only returns a value
for that iteration of the `forEach`. The body of a `for` loop can contain
`await`s, while the closure body of a `forEach` cannot.

**BAD:**
```dart
people.forEach((person) {
  ...
});
```

**GOOD:**
```dart
for (var person in people) {
  ...
}
```
''';

bool _hasMethodChaining(MethodInvocation node) {
  var exp = node.target;
  while (exp is PrefixedIdentifier ||
      exp is MethodInvocation ||
      exp is PropertyAccess) {
    if (exp is PrefixedIdentifier) {
      exp = exp.prefix;
    } else if (exp is MethodInvocation) {
      return true;
    } else if (exp is PropertyAccess) {
      exp = exp.target;
    }
  }
  return false;
}

bool _isInsideCascade(AstNode node) =>
    node.thisOrAncestorMatching((n) => n is Statement || n is CascadeExpression)
        is CascadeExpression;

bool _isNonNullableIterable(DartType? type) =>
    type != null &&
    type.nullabilitySuffix == NullabilitySuffix.none &&
    type.implementsInterface('Iterable', 'dart.core');

class AvoidFunctionLiteralInForeachMethod extends LintRule {
  static const LintCode code = LintCode(
      'avoid_function_literals_in_foreach_calls',
      "Function literals shouldn't be passed to 'forEach'.",
      correctionMessage: "Try using a 'for' loop.");

  AvoidFunctionLiteralInForeachMethod()
      : super(
            name: 'avoid_function_literals_in_foreach_calls',
            description: _desc,
            details: _details,
            group: Group.style);

  @override
  LintCode get lintCode => code;

  @override
  void registerNodeProcessors(
      NodeLintRegistry registry, LinterContext context) {
    var visitor = _Visitor(this);
    registry.addMethodInvocation(this, visitor);
  }
}

class _Visitor extends SimpleAstVisitor<void> {
  final LintRule rule;

  _Visitor(this.rule);

  @override
  void visitMethodInvocation(MethodInvocation node) {
    var target = node.target;
    if (target != null &&
        node.methodName.token.value() == 'forEach' &&
        node.argumentList.arguments.isNotEmpty &&
        node.argumentList.arguments.first is FunctionExpression &&
        _isNonNullableIterable(target.staticType) &&
<<<<<<< HEAD
        !_hasMethodChaining(node) &&
        !_isInsideCascade(node)) {
=======
        !node.containsNullAwareInvocationInChain() &&
        !_hasMethodChaining(node)) {
>>>>>>> 3207624a
      rule.reportLint(node.function);
    }
  }
}<|MERGE_RESOLUTION|>--- conflicted
+++ resolved
@@ -98,13 +98,9 @@
         node.argumentList.arguments.isNotEmpty &&
         node.argumentList.arguments.first is FunctionExpression &&
         _isNonNullableIterable(target.staticType) &&
-<<<<<<< HEAD
+        !node.containsNullAwareInvocationInChain() &&
         !_hasMethodChaining(node) &&
         !_isInsideCascade(node)) {
-=======
-        !node.containsNullAwareInvocationInChain() &&
-        !_hasMethodChaining(node)) {
->>>>>>> 3207624a
       rule.reportLint(node.function);
     }
   }
