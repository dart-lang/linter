--- conflicted
+++ resolved
@@ -3,8 +3,4 @@
 // BSD-style license that can be found in the LICENSE file.
 
 /// Package version.  Synchronized w/ pubspec.yaml.
-<<<<<<< HEAD
-const String version = '1.28.0-dev';
-=======
-const String version = '1.28.0';
->>>>>>> 2884db1f
+const String version = '1.29.0-dev';