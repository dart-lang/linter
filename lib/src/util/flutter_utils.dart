// Copyright (c) 2019, the Dart project authors. Please see the AUTHORS file
// for details. All rights reserved. Use of this source code is governed by a
// BSD-style license that can be found in the LICENSE file.

import 'package:analyzer/dart/element/element.dart';
import 'package:analyzer/dart/element/type.dart';

import '../util/dart_type_utilities.dart';

var _collectionInterfaces = <InterfaceTypeDefinition>[
  InterfaceTypeDefinition('List', 'dart.core'),
  InterfaceTypeDefinition('Map', 'dart.core'),
  InterfaceTypeDefinition('LinkedHashMap', 'dart.collection'),
  InterfaceTypeDefinition('Set', 'dart.core'),
  InterfaceTypeDefinition('LinkedHashSet', 'dart.collection'),
];

_Flutter _flutterInstance = _Flutter('flutter', 'package:flutter');

_Flutter get _flutter => _flutterInstance;

bool hasWidgetAsAscendant(ClassElement element) =>
    _flutter.hasWidgetAsAscendant(element);

bool isBuildContext(DartType type) => _flutter.isBuildContext(type);

bool isExactWidget(ClassElement element) => _flutter.isExactWidget(element);

bool isExactWidgetTypeContainer(DartType? type) =>
    _flutter.isExactWidgetTypeContainer(type);

bool isStatefulWidget(ClassElement? element) =>
    _flutter.isStatefulWidget(element);

<<<<<<< HEAD
bool hasWidgetAsAscendant(ClassElement element) =>
    _flutter.hasWidgetAsAscendant(element);

bool isWidgetProperty(DartType? type) {
=======
bool isWidgetProperty(DartType type) {
>>>>>>> 91e543ea
  if (isWidgetType(type)) {
    return true;
  }
  if (type is InterfaceType &&
      DartTypeUtilities.implementsAnyInterface(type, _collectionInterfaces)) {
    return type.element.typeParameters.length == 1 &&
        isWidgetProperty(type.typeArguments.first);
  }
  return false;
}

bool isWidgetType(DartType? type) => _flutter.isWidgetType(type);

/// See: analysis_server/lib/src/utilities/flutter.dart
class _Flutter {
  static const _nameBuildContext = 'BuildContext';
  static const _nameStatefulWidget = 'StatefulWidget';
  static const _nameWidget = 'Widget';
  static const _nameContainer = 'Container';

  final String packageName;
  final String widgetsUri;

  final Uri _uriContainer;
  final Uri _uriFramework;

  _Flutter(this.packageName, String uriPrefix)
      : widgetsUri = '$uriPrefix/widgets.dart',
        _uriContainer = Uri.parse('$uriPrefix/src/widgets/container.dart'),
        _uriFramework = Uri.parse('$uriPrefix/src/widgets/framework.dart');

<<<<<<< HEAD
  bool isExactWidgetTypeContainer(DartType? type) =>
      type is InterfaceType &&
      _isExactWidget(type.element, _nameContainer, _uriContainer);
=======
  bool hasWidgetAsAscendant(ClassElement element,
      [Set<ClassElement> alreadySeen]) {
    alreadySeen ??= {};
    if (element == null || alreadySeen.contains(element)) {
      return false;
    }
    alreadySeen.add(element);
    if (_isExactWidget(element, _nameWidget, _uriFramework)) {
      return true;
    }
    return hasWidgetAsAscendant(element.supertype?.element, alreadySeen);
  }

  bool isBuildContext(DartType type) =>
      type is InterfaceType && isExactBuildContext(type.element);

  bool isExactBuildContext(ClassElement element) =>
      _isExactWidget(element, _nameBuildContext, _uriFramework);
>>>>>>> 91e543ea

  bool isExactWidget(ClassElement element) =>
      _isExactWidget(element, _nameWidget, _uriFramework);

<<<<<<< HEAD
  bool isStatefulWidget(ClassElement? element) {
=======
  bool isExactWidgetTypeContainer(DartType type) =>
      type is InterfaceType &&
      _isExactWidget(type.element, _nameContainer, _uriContainer);

  bool isStatefulWidget(ClassElement element) {
>>>>>>> 91e543ea
    if (element == null) {
      return false;
    }
    if (_isExactWidget(element, _nameStatefulWidget, _uriFramework)) {
      return true;
    }
    for (var type in element.allSupertypes) {
      if (_isExactWidget(type.element, _nameStatefulWidget, _uriFramework)) {
        return true;
      }
    }
    return false;
  }

  bool isWidget(ClassElement element) {
    if (_isExactWidget(element, _nameWidget, _uriFramework)) {
      return true;
    }
    for (var type in element.allSupertypes) {
      if (_isExactWidget(type.element, _nameWidget, _uriFramework)) {
        return true;
      }
    }
    return false;
  }

<<<<<<< HEAD
  bool hasWidgetAsAscendant(ClassElement? element,
      [Set<ClassElement>? alreadySeen]) {
    alreadySeen ??= {};
    if (element == null || alreadySeen.contains(element)) {
      return false;
    }
    alreadySeen.add(element);
    if (_isExactWidget(element, _nameWidget, _uriFramework)) {
      return true;
    }
    return hasWidgetAsAscendant(element.supertype?.element, alreadySeen);
  }

  bool isWidgetType(DartType? type) =>
=======
  bool isWidgetType(DartType type) =>
>>>>>>> 91e543ea
      type is InterfaceType && isWidget(type.element);

  bool _isExactWidget(ClassElement element, String type, Uri uri) =>
      element.name == type && element.source.uri == uri;
}<|MERGE_RESOLUTION|>--- conflicted
+++ resolved
@@ -26,20 +26,13 @@
 
 bool isExactWidget(ClassElement element) => _flutter.isExactWidget(element);
 
-bool isExactWidgetTypeContainer(DartType? type) =>
+bool isExactWidgetTypeContainer(DartType type) =>
     _flutter.isExactWidgetTypeContainer(type);
 
-bool isStatefulWidget(ClassElement? element) =>
+bool isStatefulWidget(ClassElement element) =>
     _flutter.isStatefulWidget(element);
 
-<<<<<<< HEAD
-bool hasWidgetAsAscendant(ClassElement element) =>
-    _flutter.hasWidgetAsAscendant(element);
-
-bool isWidgetProperty(DartType? type) {
-=======
 bool isWidgetProperty(DartType type) {
->>>>>>> 91e543ea
   if (isWidgetType(type)) {
     return true;
   }
@@ -51,7 +44,7 @@
   return false;
 }
 
-bool isWidgetType(DartType? type) => _flutter.isWidgetType(type);
+bool isWidgetType(DartType type) => _flutter.isWidgetType(type);
 
 /// See: analysis_server/lib/src/utilities/flutter.dart
 class _Flutter {
@@ -71,11 +64,6 @@
         _uriContainer = Uri.parse('$uriPrefix/src/widgets/container.dart'),
         _uriFramework = Uri.parse('$uriPrefix/src/widgets/framework.dart');
 
-<<<<<<< HEAD
-  bool isExactWidgetTypeContainer(DartType? type) =>
-      type is InterfaceType &&
-      _isExactWidget(type.element, _nameContainer, _uriContainer);
-=======
   bool hasWidgetAsAscendant(ClassElement element,
       [Set<ClassElement> alreadySeen]) {
     alreadySeen ??= {};
@@ -94,20 +82,15 @@
 
   bool isExactBuildContext(ClassElement element) =>
       _isExactWidget(element, _nameBuildContext, _uriFramework);
->>>>>>> 91e543ea
 
   bool isExactWidget(ClassElement element) =>
       _isExactWidget(element, _nameWidget, _uriFramework);
 
-<<<<<<< HEAD
-  bool isStatefulWidget(ClassElement? element) {
-=======
   bool isExactWidgetTypeContainer(DartType type) =>
       type is InterfaceType &&
       _isExactWidget(type.element, _nameContainer, _uriContainer);
 
   bool isStatefulWidget(ClassElement element) {
->>>>>>> 91e543ea
     if (element == null) {
       return false;
     }
@@ -123,6 +106,9 @@
   }
 
   bool isWidget(ClassElement element) {
+    if (element == null) {
+      return false;
+    }
     if (_isExactWidget(element, _nameWidget, _uriFramework)) {
       return true;
     }
@@ -134,26 +120,9 @@
     return false;
   }
 
-<<<<<<< HEAD
-  bool hasWidgetAsAscendant(ClassElement? element,
-      [Set<ClassElement>? alreadySeen]) {
-    alreadySeen ??= {};
-    if (element == null || alreadySeen.contains(element)) {
-      return false;
-    }
-    alreadySeen.add(element);
-    if (_isExactWidget(element, _nameWidget, _uriFramework)) {
-      return true;
-    }
-    return hasWidgetAsAscendant(element.supertype?.element, alreadySeen);
-  }
-
-  bool isWidgetType(DartType? type) =>
-=======
   bool isWidgetType(DartType type) =>
->>>>>>> 91e543ea
       type is InterfaceType && isWidget(type.element);
 
   bool _isExactWidget(ClassElement element, String type, Uri uri) =>
-      element.name == type && element.source.uri == uri;
+      element != null && element.name == type && element.source.uri == uri;
 }