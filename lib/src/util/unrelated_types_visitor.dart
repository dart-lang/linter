--- conflicted
+++ resolved
@@ -7,10 +7,7 @@
 import 'package:analyzer/dart/element/element.dart';
 import 'package:analyzer/dart/element/type.dart';
 import 'package:analyzer/dart/element/type_provider.dart';
-<<<<<<< HEAD
 import 'package:collection/collection.dart' show IterableExtension;
-=======
->>>>>>> 29862360
 
 import '../analyzer.dart';
 import '../util/dart_type_utilities.dart';
@@ -18,26 +15,14 @@
 /// Base class for visitor used in rules where we want to lint about invoking
 /// methods on generic classes where the type of the singular argument is
 /// unrelated to the singular type argument of the class. Extending this
-<<<<<<< HEAD
 /// visitor is as simple as knowing the methods, classes and libraries that
 /// uniquely define the target, i.e. implement only [methods].
-=======
-/// visitor is as simple as knowing the method, class and library that uniquely
-/// define the target, i.e. implement only [interface] and [methodName].
->>>>>>> 29862360
 abstract class UnrelatedTypesProcessors extends SimpleAstVisitor<void> {
   final LintRule rule;
   final TypeSystem typeSystem;
   final TypeProvider typeProvider;
 
   UnrelatedTypesProcessors(this.rule, this.typeSystem, this.typeProvider);
-<<<<<<< HEAD
-=======
-
-  /// The type definition which this [UnrelatedTypesProcessors] is concerned
-  /// with.
-  InterfaceElement get interface;
->>>>>>> 29862360
 
   /// The method definitions which this [UnrelatedTypesProcessors] is concerned
   /// with.
@@ -48,12 +33,9 @@
     if (node.argumentList.arguments.length != 1) {
       return;
     }
-<<<<<<< HEAD
+
     var methodDefinition = _matchingMethod(node);
     if (methodDefinition == null) {
-=======
-    if (node.methodName.name != methodName) {
->>>>>>> 29862360
       return;
     }
 
@@ -66,23 +48,13 @@
     // [definition].
 
     DartType? targetType;
-<<<<<<< HEAD
-    // TODO(srawlins): Should be `realTarget`?
-    var target = node.target;
-=======
     var target = node.realTarget;
->>>>>>> 29862360
+
     if (target != null) {
       targetType = target.staticType;
     } else {
       for (AstNode? parent = node; parent != null; parent = parent.parent) {
         if (parent is ClassDeclaration) {
-<<<<<<< HEAD
-          targetType = parent.declaredElement2?.thisType;
-          break;
-        } else if (parent is MixinDeclaration) {
-          targetType = parent.declaredElement2?.thisType;
-=======
           targetType = parent.declaredElement?.thisType;
           break;
         } else if (parent is MixinDeclaration) {
@@ -93,7 +65,6 @@
           break;
         } else if (parent is ExtensionDeclaration) {
           targetType = parent.extendedType.type;
->>>>>>> 29862360
           break;
         }
         // TODO(srawlins): Extension? Enum?
@@ -104,11 +75,8 @@
       return;
     }
 
-<<<<<<< HEAD
     var collectionType = targetType.asInstanceOf(methodDefinition.element);
-=======
-    var collectionType = targetType.asInstanceOf(interface);
->>>>>>> 29862360
+
     if (collectionType == null) {
       return;
     }
@@ -117,7 +85,6 @@
     // type of the method target.
     var argumentType = node.argumentList.arguments.first.staticType;
 
-<<<<<<< HEAD
     switch (methodDefinition.expectedArgumentKind) {
       case ExpectedArgumentKind.assignableToCollectionTypeArgument:
         var typeArgument =
@@ -136,12 +103,6 @@
             collectionType.getDisplayString(withNullability: true)
           ]);
         }
-=======
-    var typeArgument = collectionType.typeArguments.first;
-    if (typesAreUnrelated(typeSystem, argumentType, typeArgument)) {
-      rule.reportLint(node,
-          arguments: [typeArgument.getDisplayString(withNullability: true)]);
->>>>>>> 29862360
     }
   }
 
